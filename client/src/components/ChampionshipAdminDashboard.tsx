import React, { useState, useEffect } from 'react';
import { 
  Trophy, 
  Users, 
  Settings, 
  Play, 
  Crown, 
  BarChart3, 
  RefreshCw,
  CheckCircle,
  Clock,
  AlertCircle,
  Plus,
  Edit,
  Trash2,
  UserPlus,
  UserMinus,
  Move,
  Save,
  X,
  Medal,
  Award,
  MapPin
} from 'lucide-react';
import { toast } from 'react-toastify';
import api from '../services/api';
import { useUserCourse } from '../hooks/useUserCourse';
import { useAuth } from '../AuthContext';

interface ChampionshipAdminDashboardProps {
  tournamentId: number;
  tournamentName: string;
  tournamentParticipants: any[];
  tournamentMatches: any[];
  tournamentCourse?: string;
  tournamentCourseId?: number;
  tournament?: any; // Add tournament object for course assignment
  onDataRefresh: () => void;
}

interface ClubGroup {
  id: number;
  group_name: string;
  participating_clubs: string[];
  participant_count: number;
  min_participants: number;
  user_ids: number[];
}

interface ClubParticipant {
  club: string;
  participant_count: number;
  participants: any[];
}

interface Match {
  id: number;
  club_group: string;
  player1_id: number;
  player2_id: number;
  match_number: number;
  match_status: string;
  player1_name?: string;
  player2_name?: string;
  winner_id?: number;
  player1_score?: number;
  player2_score?: number;
  // Match play fields
  player1_hole_scores?: string;
  player2_hole_scores?: string;
  player1_net_hole_scores?: string;
  player2_net_hole_scores?: string;
  player1_holes_won?: number;
  player2_holes_won?: number;
  player1_holes_lost?: number;
  player2_holes_lost?: number;
  player1_net_holes?: number;
  player2_net_holes?: number;
  course_id?: number;
  teebox?: string;
  // Scorecard photo fields
  player1_scorecard_photo_url?: string;
  player2_scorecard_photo_url?: string;
}

interface MatchResult {
  player1_score: number;
  player2_score: number;
  winner_id: number;
}

interface EditMatchModalContentProps {
  match: any;
  availablePlayers: any[];
  onClose: () => void;
  onUpdate: (player1: any, player2: any) => void;
}

const EditMatchModalContent: React.FC<EditMatchModalContentProps> = ({ match, availablePlayers, onClose, onUpdate }) => {
  const [localPlayer1, setLocalPlayer1] = useState<any>(match.player1 || null);
  const [localPlayer2, setLocalPlayer2] = useState<any>(match.player2 || null);

  const handleSave = () => {
    if (!localPlayer1 || !localPlayer2) {
      toast.error('Please select both players');
      return;
    }
    onUpdate(localPlayer1, localPlayer2);
  };

  return (
    <>
      <div className="space-y-4 mb-6">
        <div>
          <label className="block text-sm font-medium text-gray-700 mb-2">
            Player 1
          </label>
          <select
            value={localPlayer1?.user_id || ''}
            onChange={(e) => {
              const player = availablePlayers.find(p => p.user_id === parseInt(e.target.value));
              setLocalPlayer1(player);
            }}
            className="w-full px-3 py-2 border border-gray-300 rounded-lg focus:ring-2 focus:ring-blue-500 focus:border-blue-500"
          >
            <option value="">Select Player 1</option>
            {availablePlayers.map(player => (
              <option key={player.user_id} value={player.user_id}>
                {player.first_name} {player.last_name} ({player.club})
              </option>
            ))}
          </select>
          {localPlayer1 && (
            <div className="mt-2 text-sm text-gray-600">
              Club: {localPlayer1.club}
            </div>
          )}
        </div>

        <div>
          <label className="block text-sm font-medium text-gray-700 mb-2">
            Player 2
          </label>
          <select
            value={localPlayer2?.user_id || ''}
            onChange={(e) => {
              const player = availablePlayers.find(p => p.user_id === parseInt(e.target.value));
              setLocalPlayer2(player);
            }}
            className="w-full px-3 py-2 border border-gray-300 rounded-lg focus:ring-2 focus:ring-blue-500 focus:border-blue-500"
          >
            <option value="">Select Player 2</option>
            {availablePlayers.map(player => (
              <option key={player.user_id} value={player.user_id}>
                {player.first_name} {player.last_name} ({player.club})
              </option>
            ))}
          </select>
          {localPlayer2 && (
            <div className="mt-2 text-sm text-gray-600">
              Club: {localPlayer2.club}
            </div>
          )}
        </div>
      </div>

      <div className="flex justify-end space-x-3">
        <button
          onClick={onClose}
          className="px-4 py-2 text-gray-600 hover:text-gray-800"
        >
          Cancel
        </button>
        <button
          onClick={handleSave}
          className="px-4 py-2 bg-blue-500 text-white rounded-lg hover:bg-blue-600"
        >
          Update Match
        </button>
      </div>
    </>
  );
};

const ChampionshipAdminDashboard: React.FC<ChampionshipAdminDashboardProps> = ({
  tournamentId,
  tournamentName,
  tournamentParticipants,
  tournamentMatches,
  tournamentCourse,
  tournamentCourseId,
  tournament,
  onDataRefresh
}) => {
  const [clubGroups, setClubGroups] = useState<ClubGroup[]>([]);
  const [clubParticipants, setClubParticipants] = useState<ClubParticipant[]>([]);
  const [matches, setMatches] = useState<Match[]>([]);
  const [loading, setLoading] = useState(true);
  const [activeTab, setActiveTab] = useState<'overview' | 'groups' | 'matches' | 'scoring' | 'standings' | 'bracket'>('overview');
  
  // Manual editing states
  const [editingGroup, setEditingGroup] = useState<ClubGroup | null>(null);
  const [editingMatch, setEditingMatch] = useState<Match | null>(null);
  const [showCreateGroup, setShowCreateGroup] = useState(false);
  const [showCreateMatch, setShowCreateMatch] = useState(false);
  const [newGroupName, setNewGroupName] = useState('');
  const [selectedClubs, setSelectedClubs] = useState<string[]>([]);
  const [selectedParticipants, setSelectedParticipants] = useState<number[]>([]);
  
  // Match management states
  const [selectedMatches, setSelectedMatches] = useState<number[]>([]);
  const [newMatchGroupId, setNewMatchGroupId] = useState<number | null>(null);
  const [newMatchPlayer1Id, setNewMatchPlayer1Id] = useState<number | null>(null);
  const [newMatchPlayer2Id, setNewMatchPlayer2Id] = useState<number | null>(null);
  const [showEditMatchModal, setShowEditMatchModal] = useState(false);
  
  // Scoring states
  const [scoringMatch, setScoringMatch] = useState<Match | null>(null);
  const [player1Score, setPlayer1Score] = useState<number>(0);
  const [player2Score, setPlayer2Score] = useState<number>(0);
  const [winnerId, setWinnerId] = useState<number | null>(null);
  const [showScoringModal, setShowScoringModal] = useState(false);
  
  // Match play scoring states
  const [player1HoleScores, setPlayer1HoleScores] = useState<number[]>(new Array(18).fill(0));
  const [player2HoleScores, setPlayer2HoleScores] = useState<number[]>(new Array(18).fill(0));
  const [player1NetScores, setPlayer1NetScores] = useState<number[]>(new Array(18).fill(0));
  const [player2NetScores, setPlayer2NetScores] = useState<number[]>(new Array(18).fill(0));
  const [player1Handicap, setPlayer1Handicap] = useState<number>(0);
  const [player2Handicap, setPlayer2Handicap] = useState<number>(0);
  const [selectedCourse, setSelectedCourse] = useState<number | null>(null);
  const [selectedTeebox, setSelectedTeebox] = useState<string>('');
  const [holeIndexes, setHoleIndexes] = useState<number[]>([]);
  const [courseParValues, setCourseParValues] = useState<number[]>([]);
  const [showMatchPlayScoring, setShowMatchPlayScoring] = useState(false);
  
  // Current match course assignment
  const [currentMatchCourse, setCurrentMatchCourse] = useState<{
    courseId: number | null;
    courseName: string | null;
    platform: string;
    reason: string;
  } | null>(null);
  
  // Scorecard photo modal states
  const [showScorecardModal, setShowScorecardModal] = useState(false);
  const [selectedScorecardUrl, setSelectedScorecardUrl] = useState<string>('');
  const [selectedScorecardPlayer, setSelectedScorecardPlayer] = useState<string>('');
  
  // Manual champion selection states
  const [showManualChampionModal, setShowManualChampionModal] = useState(false);
  const [manualChampionGroup, setManualChampionGroup] = useState<string>('');
  const [manualChampionUserId, setManualChampionUserId] = useState<number | null>(null);
  const [manualChampionNotes, setManualChampionNotes] = useState<string>('');

  // Bracket management states
  const [standings, setStandings] = useState<any[]>([]);
  const [standingsLoading, setStandingsLoading] = useState(false);
  const [bracketMatches, setBracketMatches] = useState<any[]>([]);
  const [selectedMatchForWinner, setSelectedMatchForWinner] = useState<{round: number, match: number, match_number?: number} | null>(null);
  const [selectedWinner, setSelectedWinner] = useState<number | null>(null);
  const [editingBracketMatch, setEditingBracketMatch] = useState<any>(null);
  const [showEditBracketMatchModal, setShowEditBracketMatchModal] = useState(false);
  const [availablePlayersForMatch, setAvailablePlayersForMatch] = useState<any[]>([]);
  
  // Course selection states
  const [tournamentData, setTournamentData] = useState<any>({});
  const [showCourseModal, setShowCourseModal] = useState(false);
  const [editingRound, setEditingRound] = useState<number | null>(null);
  const [availableCourses, setAvailableCourses] = useState<any[]>([]);
  const [courseSearchTerm, setCourseSearchTerm] = useState('');
  const [filteredCourses, setFilteredCourses] = useState<any[]>([]);
  const [selectedCourseForRound, setSelectedCourseForRound] = useState<any | null>(null);
  const [teeboxForRound, setTeeboxForRound] = useState<string>('');
  const [notesForRound, setNotesForRound] = useState<string>('');

  // Get user's appropriate course based on their club (for reference only)
  const { courseData: userCourseData, loading: userCourseLoading, courseId: userCourseId } = useUserCourse(tournamentId, tournament);

  // Function to determine course based on players' clubs
  const getCourseForPlayers = (player1Id: number, player2Id: number) => {
    const player1 = tournamentParticipants.find(p => p.user_member_id === player1Id);
    const player2 = tournamentParticipants.find(p => p.user_member_id === player2Id);
    
    // If either player is from Club No. 8, use Trackman course
    if (player1?.club === 'No. 8' || player2?.club === 'No. 8') {
      return {
        courseId: tournament?.trackman_course_id,
        courseName: tournament?.trackman_course,
        platform: 'trackman',
        reason: 'One or both players are from Club No. 8 (Trackman)'
      };
    }
    
    // Otherwise use GSPro course
    return {
      courseId: tournament?.gspro_course_id,
      courseName: tournament?.gspro_course,
      platform: 'gspro',
      reason: 'Both players are from other clubs (GSPro)'
    };
  };

  useEffect(() => {
    console.log('ChampionshipAdminDashboard mounted with:', {
      tournamentId,
      tournamentCourse,
      tournamentCourseId,
      tournamentParticipants: tournamentParticipants?.length,
      userCourseId,
      userCourseLoading
    });
    loadDashboardData();
  }, [tournamentId, tournamentParticipants, tournamentMatches, userCourseId, userCourseLoading]);



  const loadStandings = async () => {
    try {
      setStandingsLoading(true);
      const response = await api.get(`/tournaments/${tournamentId}/championship-standings`);
      setStandings(response.data);
      
      // Generate bracket matches from standings - this will also load winners from DB
      await generateBracketMatches(response.data);
    } catch (error) {
      console.error('Error loading standings:', error);
      toast.error('Failed to load standings');
    } finally {
      setStandingsLoading(false);
    }
  };

  const determineQualifiedPlayers = (standings: any[]) => {
    const qualified: any[] = [];
    
    // Get the highest ranked player from each group (group champions)
    standings.forEach(group => {
      if (group.participants.length > 0) {
        const groupChampion = group.participants[0]; // First player is highest ranked
        qualified.push({
          user_id: groupChampion.user_id,
          first_name: groupChampion.first_name,
          last_name: groupChampion.last_name,
          club: groupChampion.club,
          group_name: group.group_name,
          position: 1,
          match_wins: groupChampion.match_wins,
          match_losses: groupChampion.match_losses,
          match_ties: groupChampion.match_ties,
          total_matches: groupChampion.total_matches,
          tiebreaker_points: groupChampion.tiebreaker_points,
          total_holes_won: groupChampion.total_holes_won,
          total_holes_lost: groupChampion.total_holes_lost,
          net_holes: groupChampion.net_holes
        });
      }
    });

    // Get all remaining players (excluding group champions) and sort by overall ranking
    const remainingPlayers: any[] = [];
    standings.forEach(group => {
      group.participants.slice(1).forEach((participant: any, index: number) => {
        remainingPlayers.push({
          user_id: participant.user_id,
          first_name: participant.first_name,
          last_name: participant.last_name,
          club: participant.club,
          group_name: group.group_name,
          position: index + 2,
          match_wins: participant.match_wins,
          match_losses: participant.match_losses,
          match_ties: participant.match_ties,
          total_matches: participant.total_matches,
          tiebreaker_points: participant.tiebreaker_points,
          total_holes_won: participant.total_holes_won,
          total_holes_lost: participant.total_holes_lost,
          net_holes: participant.net_holes
        });
      });
    });

    // Sort remaining players by wins, then tiebreaker points, then net holes
    remainingPlayers.sort((a, b) => {
      if (b.match_wins !== a.match_wins) {
        return b.match_wins - a.match_wins;
      }
      if (b.tiebreaker_points !== a.tiebreaker_points) {
        return b.tiebreaker_points - a.tiebreaker_points;
      }
      return b.net_holes - a.net_holes;
    });

    // Add top remaining players to fill 8 total spots
    const spotsNeeded = 8 - qualified.length;
    const topRemaining = remainingPlayers.slice(0, spotsNeeded);
    qualified.push(...topRemaining);

    return qualified.slice(0, 8); // Ensure exactly 8 players
  };

  const generateBracket = (players: any[]) => {
    if (players.length !== 8) return [];

    // Split into East and West divisions (4 players each)
    const eastPlayers = players.slice(0, 4);
    const westPlayers = players.slice(4, 8);

    const matches: any[] = [];

    // East Division - Quarterfinals (Round 1)
    matches.push({
      round: 1,
      match: 1,
      player1: eastPlayers[0],
      player2: eastPlayers[3],
      winner: null,
      division: 'east',
      match_number: 1
    });
    matches.push({
      round: 1,
      match: 2,
      player1: eastPlayers[1],
      player2: eastPlayers[2],
      winner: null,
      division: 'east',
      match_number: 2
    });

    // West Division - Quarterfinals (Round 1)
    matches.push({
      round: 1,
      match: 3,
      player1: westPlayers[0],
      player2: westPlayers[3],
      winner: null,
      division: 'west',
      match_number: 3
    });
    matches.push({
      round: 1,
      match: 4,
      player1: westPlayers[1],
      player2: westPlayers[2],
      winner: null,
      division: 'west',
      match_number: 4
    });

    // Round 2 - Semifinals (TBD, will be populated when Round 1 winners are selected)
    matches.push({
      round: 2,
      match: 1,
      player1: null,
      player2: null,
      winner: null,
      division: 'east',
      match_number: 5,
      depends_on: ['1-1', '1-2']
    });
    matches.push({
      round: 2,
      match: 2,
      player1: null,
      player2: null,
      winner: null,
      division: 'west',
      match_number: 6,
      depends_on: ['1-3', '1-4']
    });

    // Round 3 - Championship
    matches.push({
      round: 3,
      match: 1,
      player1: null,
      player2: null,
      winner: null,
      division: 'final',
      match_number: 7,
      depends_on: ['2-1', '2-2']
    });

    return matches;
  };

  const generateBracketMatches = async (groups: any[]) => {
    try {
      // First check if there are existing matches in the database
      const dbMatchesResponse = await api.get(`/tournaments/${tournamentId}/championship-matches`);
      const dbMatches = dbMatchesResponse.data;
      const nationalMatches = dbMatches.filter((m: any) => m.match_type === 'national_championship');
      
      // If we have database matches, use those instead of generating new ones
      if (nationalMatches.length > 0) {
        console.log('Loading bracket from database with', nationalMatches.length, 'matches');
        
        // Get all users for player information
        const usersResponse = await api.get('/users');
        const users = usersResponse.data;
        
        // Convert database matches to bracket format
        const matchesWithPlayers = await Promise.all(nationalMatches.map(async (dbMatch: any) => {
          // Find player information from users list (handle TBD placeholder with member_id = -1)
          const player1User = dbMatch.player1_id === -1 ? 
            { first_name: 'TBD', last_name: '', club: '' } : 
            users.find((u: any) => u.member_id === dbMatch.player1_id);
          const player2User = dbMatch.player2_id === -1 ? 
            { first_name: 'TBD', last_name: '', club: '' } : 
            users.find((u: any) => u.member_id === dbMatch.player2_id);
          
          if (!player1User || !player2User) {
            console.error('Player not found:', { player1_id: dbMatch.player1_id, player2_id: dbMatch.player2_id });
            return null;
          }
          
          const player1 = {
            user_id: dbMatch.player1_id,
            first_name: player1User.first_name,
            last_name: player1User.last_name,
            club: player1User.club
          };
          
          const player2 = {
            user_id: dbMatch.player2_id,
            first_name: player2User.first_name,
            last_name: player2User.last_name,
            club: player2User.club
          };
          
          // Determine division (east/west) based on match number for Round 1
          let division = null;
          if (dbMatch.round_number === 1) {
            if (dbMatch.match_number === 1 || dbMatch.match_number === 2) {
              division = 'east';
            } else if (dbMatch.match_number === 3 || dbMatch.match_number === 4) {
              division = 'west';
            }
          } else if (dbMatch.round_number === 2) {
            division = dbMatch.match_number === 5 ? 'east' : 'west';
          }
          
          return {
            round: dbMatch.round_number,
            match: dbMatch.match_number,
            match_number: dbMatch.match_number,
            division: division,
            player1: player1,
            player2: player2,
            winner: dbMatch.winner_id || null,
            id: dbMatch.id
          };
        }));
        
        // Filter out null values (failed matches)
        const validMatches = matchesWithPlayers.filter((m: any) => m !== null);
        setBracketMatches(validMatches);
        return;
      }
      
      // If no database matches exist, generate from standings
      console.log('No database matches found, generating bracket from standings');
      const qualifiedPlayers = determineQualifiedPlayers(groups);
      const matches = generateBracket(qualifiedPlayers);
      setBracketMatches(matches);
      
    } catch (error) {
      console.error('Error loading bracket from database:', error);
      
      // Fall back to generating from standings
      try {
        const qualifiedPlayers = determineQualifiedPlayers(groups);
        const matches = generateBracket(qualifiedPlayers);
        setBracketMatches(matches);
      } catch (genError) {
        console.error('Error generating bracket:', genError);
        toast.error('Failed to load bracket');
      }
    }
  };

  const handleEditBracketMatch = (match: any) => {
    setEditingBracketMatch(match);
    // Get all qualified players as options
    const allQualified = determineQualifiedPlayers(standings);
    setAvailablePlayersForMatch(allQualified);
    setShowEditBracketMatchModal(true);
  };

  const handleUpdateBracketMatchPlayers = async (player1: any, player2: any) => {
    if (!editingBracketMatch || !player1 || !player2) return;

    const updatedMatches = bracketMatches.map(m => {
      if (m.round === editingBracketMatch.round && m.match === editingBracketMatch.match) {
        return { ...m, player1, player2, winner: null };
      }
      return m;
    });

    setBracketMatches(updatedMatches);
    
    // Save to database if this match exists in the database
    try {
      const dbMatchesResponse = await api.get(`/tournaments/${tournamentId}/championship-matches`);
      const dbMatches = dbMatchesResponse.data;
      const dbMatch = dbMatches.find((m: any) => 
        m.match_type === 'national_championship' &&
        m.round_number === editingBracketMatch.round &&
        m.match_number === editingBracketMatch.match
      );

      if (dbMatch && dbMatch.id) {
        await api.put(`/tournaments/${tournamentId}/national-matches/${dbMatch.id}/players`, {
          player1_id: player1.user_id,
          player2_id: player2.user_id
        });
        console.log('Match players updated in database for match:', dbMatch.id);
      }
    } catch (error) {
      console.error('Error updating match players in database:', error);
      toast.error('Failed to save match update to database');
    }
    
    setShowEditBracketMatchModal(false);
    setEditingBracketMatch(null);
    toast.success('Match updated successfully');
  };

  const handleSelectWinner = (round: number, matchNumber: number, player: any) => {
    const match = bracketMatches.find(m => m.round === round && m.match === matchNumber);
    setSelectedMatchForWinner({ round, match_number: match?.match_number || matchNumber, match: matchNumber });
    setSelectedWinner(player.user_id);
  };

  const handleSaveWinner = async () => {
    if (!selectedMatchForWinner || !selectedWinner) {
      toast.error('Please select a winner');
      return;
    }

    try {
      const match = bracketMatches.find(m => 
        m.round === selectedMatchForWinner.round && m.match === selectedMatchForWinner.match
      );

      if (!match) {
        toast.error('Match not found');
        return;
      }

      // Get the winning player
      const winnerPlayer = match.player1?.user_id === selectedWinner ? match.player1 : match.player2;

      // Update the match with winner
      const updatedMatches = bracketMatches.map(m => {
        if (m.round === selectedMatchForWinner.round && m.match === selectedMatchForWinner.match) {
          return { ...m, winner: selectedWinner };
        }
        return m;
      });
      setBracketMatches(updatedMatches);

      // Auto-populate next round if applicable
      // Round 1 -> Round 2 (semifinals)
      if (selectedMatchForWinner.round === 1) {
        const matchNumber = match.match_number;
        
        // Determine which semifinal match this winner should populate
        if (matchNumber === 1 || matchNumber === 2) {
          // East semifinal (match_number 5)
          const updatedNextMatches = updatedMatches.map(m => {
            if (m.round === 2 && m.division === 'east') {
              const position = matchNumber === 1 ? 'player1' : 'player2';
              return { ...m, [position]: winnerPlayer };
            }
            return m;
          });
          setBracketMatches(updatedNextMatches);
        } else if (matchNumber === 3 || matchNumber === 4) {
          // West semifinal (match_number 6)
          const updatedNextMatches = updatedMatches.map(m => {
            if (m.round === 2 && m.division === 'west') {
              const position = matchNumber === 3 ? 'player1' : 'player2';
              return { ...m, [position]: winnerPlayer };
            }
            return m;
          });
          setBracketMatches(updatedNextMatches);
        }
      }

      // Round 2 -> Round 3 (championship)
      if (selectedMatchForWinner.round === 2) {
        const position = match.match_number === 5 ? 'player1' : 'player2';
        
        const updatedNextMatches = updatedMatches.map(m => {
          if (m.round === 3 && m.match === 1) {
            return { ...m, [position]: winnerPlayer };
          }
          return m;
        });
        setBracketMatches(updatedNextMatches);
      }

      // Save winner to database if this match has been generated in the database
      // Check if there's a corresponding database match
      try {
        const dbMatchesResponse = await api.get(`/tournaments/${tournamentId}/championship-matches`);
        const dbMatches = dbMatchesResponse.data;
        const dbMatch = dbMatches.find((m: any) => 
          m.match_type === 'national_championship' &&
          m.round_number === match.round &&
          m.match_number === match.match_number
        );

        if (dbMatch && dbMatch.id) {
          await api.put(`/tournaments/${tournamentId}/national-matches/${dbMatch.id}/winner`, {
            winner_id: selectedWinner
          });
          console.log('Winner saved to database for match:', dbMatch.id);
        }
      } catch (error) {
        console.error('Error saving winner to database:', error);
        // Don't fail the whole operation if DB save fails
      }

      toast.success('Winner saved and bracket updated');
      setSelectedMatchForWinner(null);
      setSelectedWinner(null);
    } catch (error) {
      console.error('Error saving winner:', error);
      toast.error('Failed to save winner');
    }
  };

  const handleClearWinner = async (round: number, matchNumber: number) => {
    const updatedMatches = bracketMatches.map(m => {
      if (m.round === round && m.match === matchNumber) {
        return { ...m, winner: null };
      }
      return m;
    });
    setBracketMatches(updatedMatches);
    
    // Also clear winner in database if match exists
    try {
      const dbMatchesResponse = await api.get(`/tournaments/${tournamentId}/championship-matches`);
      const dbMatches = dbMatchesResponse.data;
        const dbMatch = dbMatches.find((m: any) => 
          m.match_type === 'national_championship' &&
          m.round_number === round &&
          m.match_number === matchNumber
        );

      if (dbMatch && dbMatch.id) {
        await api.put(`/tournaments/${tournamentId}/national-matches/${dbMatch.id}/winner`, {
          winner_id: null
        });
      }
    } catch (error) {
      console.error('Error clearing winner in database:', error);
    }
    
    toast.success('Winner cleared');
  };

  const loadDashboardData = async () => {
    try {
      setLoading(true);
      
      // Use passed participants data to calculate club participants
      const clubParticipantMap = new Map<string, any[]>();
      tournamentParticipants.forEach(participant => {
        if (participant.club) {
          if (!clubParticipantMap.has(participant.club)) {
            clubParticipantMap.set(participant.club, []);
          }
          clubParticipantMap.get(participant.club)!.push(participant);
        }
      });
      
      const clubParticipantsData = Array.from(clubParticipantMap.entries()).map(([club, participants]) => ({
        club,
        participant_count: participants.length,
        participants: participants.map(p => ({
          user_id: p.user_member_id,
          first_name: p.first_name,
          last_name: p.last_name,
          email: p.email_address
        }))
      }));
      
      setClubParticipants(clubParticipantsData);
      
      // Load club groups
      try {
        const groupsResponse = await api.get(`/tournaments/${tournamentId}/club-groups`);
        setClubGroups(groupsResponse.data);
      } catch (error) {
        console.error('Error loading club groups:', error);
      }
      
      // Load championship-specific matches
      try {
        const matchesResponse = await api.get(`/tournaments/${tournamentId}/championship-matches`);
        setMatches(matchesResponse.data);
      } catch (error) {
        console.error('Error loading championship matches:', error);
        setMatches(tournamentMatches);
      }
      
      // Load standings and bracket for championship tournaments
      if (tournament?.tournament_type === 'championship' || tournament?.is_national_tournament) {
        try {
          await loadStandings();
        } catch (error) {
          console.error('Error loading standings:', error);
        }
      }
      
    } catch (error) {
      console.error('Error loading dashboard data:', error);
      toast.error('Failed to load dashboard data');
    } finally {
      setLoading(false);
    }
  };

  // Get participants not already assigned to groups
  const getAvailableParticipants = () => {
    const assignedUserIds = clubGroups.flatMap(group => group.user_ids || []);
    return tournamentParticipants.filter(participant => 
      !assignedUserIds.includes(participant.user_member_id)
    );
  };

  // Get participants not already assigned to other groups (for editing)
  const getAvailableParticipantsForEdit = (currentGroupId: number) => {
    const assignedUserIds = clubGroups
      .filter(group => group.id !== currentGroupId)
      .flatMap(group => group.user_ids || []);
    return tournamentParticipants.filter(participant => 
      !assignedUserIds.includes(participant.user_member_id)
    );
  };

  // Manual Group Management
  const handleCreateGroup = async () => {
    if (!newGroupName.trim() || selectedParticipants.length === 0) {
      toast.error('Please provide a group name and select participants');
      return;
    }

    try {
      const response = await api.post(`/tournaments/${tournamentId}/create-club-group`, {
        groupName: newGroupName,
        participantIds: selectedParticipants
      });

      toast.success('Group created successfully');
      setShowCreateGroup(false);
      setNewGroupName('');
      setSelectedParticipants([]);
      loadDashboardData();
      onDataRefresh();
    } catch (error) {
      console.error('Error creating group:', error);
      toast.error('Failed to create group');
    }
  };

  const handleEditGroup = (group: ClubGroup) => {
    setEditingGroup(group);
    setSelectedParticipants(group.user_ids);
  };

  const handleUpdateGroup = async () => {
    if (!editingGroup || selectedParticipants.length === 0) {
      toast.error('Please select participants');
      return;
    }

    if (!editingGroup.group_name.trim()) {
      toast.error('Please enter a group name');
      return;
    }

    try {
      const response = await api.put(`/tournaments/${tournamentId}/club-groups/${editingGroup.id}`, {
        groupName: editingGroup.group_name,
        participantIds: selectedParticipants
      });

      toast.success('Group updated successfully');
      setEditingGroup(null);
      setSelectedParticipants([]);
      loadDashboardData();
      onDataRefresh();
    } catch (error) {
      console.error('Error updating group:', error);
      toast.error('Failed to update group');
    }
  };

  const handleDeleteGroup = async (groupId: number) => {
    if (!window.confirm('Are you sure you want to delete this group? This will also delete all associated matches.')) {
      return;
    }

    try {
      await api.delete(`/tournaments/${tournamentId}/club-groups/${groupId}`);
      toast.success('Group deleted successfully');
      loadDashboardData();
      onDataRefresh();
    } catch (error) {
      console.error('Error deleting group:', error);
      toast.error('Failed to delete group');
    }
  };

  // Manual Match Management

  const handleEditMatch = (match: Match) => {
    setEditingMatch(match);
    setNewMatchPlayer1Id(match.player1_id);
    setNewMatchPlayer2Id(match.player2_id);
    setShowEditMatchModal(true);
  };

  const handleUpdateMatch = async () => {
    if (!editingMatch || !newMatchPlayer1Id || !newMatchPlayer2Id) {
      toast.error('Please select both players');
      return;
    }

    try {
      const response = await api.put(`/tournaments/${tournamentId}/championship-matches/${editingMatch.id}`, {
        player1Id: newMatchPlayer1Id,
        player2Id: newMatchPlayer2Id
      });

      toast.success('Match updated successfully');
      setShowEditMatchModal(false);
      setEditingMatch(null);
      setNewMatchPlayer1Id(null);
      setNewMatchPlayer2Id(null);
      loadDashboardData();
      onDataRefresh();
    } catch (error) {
      console.error('Error updating match:', error);
      toast.error('Failed to update match');
    }
  };

  const handleCreateNewMatch = async () => {
    if (!newMatchGroupId || !newMatchPlayer1Id || !newMatchPlayer2Id) {
      toast.error('Please select a group and both players');
      return;
    }

    if (newMatchPlayer1Id === newMatchPlayer2Id) {
      toast.error('Players must be different');
      return;
    }

    try {
      const response = await api.post(`/tournaments/${tournamentId}/create-match`, {
        groupId: newMatchGroupId,
        player1Id: newMatchPlayer1Id,
        player2Id: newMatchPlayer2Id
      });

      toast.success('Match created successfully');
      setShowCreateMatch(false);
      setNewMatchGroupId(null);
      setNewMatchPlayer1Id(null);
      setNewMatchPlayer2Id(null);
      loadDashboardData();
      onDataRefresh();
    } catch (error) {
      console.error('Error creating match:', error);
      toast.error('Failed to create match');
    }
  };

  const handleSelectMatch = (matchId: number) => {
    setSelectedMatches(prev => 
      prev.includes(matchId) 
        ? prev.filter(id => id !== matchId)
        : [...prev, matchId]
    );
  };

  const handleSelectAllMatches = () => {
    if (selectedMatches.length === matches.length) {
      setSelectedMatches([]);
    } else {
      setSelectedMatches(matches.map(match => match.id));
    }
  };

  const handleBulkDelete = async () => {
    if (selectedMatches.length === 0) {
      toast.error('No matches selected');
      return;
    }

    if (!window.confirm(`Are you sure you want to delete ${selectedMatches.length} selected matches?`)) {
      return;
    }

    try {
      await Promise.all(
        selectedMatches.map(matchId => 
          api.delete(`/tournaments/${tournamentId}/matches/${matchId}`)
        )
      );
      
      toast.success(`${selectedMatches.length} matches deleted successfully`);
      setSelectedMatches([]);
      loadDashboardData();
      onDataRefresh();
    } catch (error) {
      console.error('Error deleting matches:', error);
      toast.error('Failed to delete some matches');
    }
  };

  const handleUpdateMatchResult = async (matchId: number, result: MatchResult) => {
    try {
      const response = await api.put(`/tournaments/${tournamentId}/matches/${matchId}/result`, result);
      toast.success('Match result updated successfully');
      setEditingMatch(null);
      loadDashboardData();
      onDataRefresh();
    } catch (error) {
      console.error('Error updating match result:', error);
      toast.error('Failed to update match result');
    }
  };

  // Scoring functions
  const handleOpenScoring = (match: Match) => {
    setScoringMatch(match);
    setPlayer1Score(match.player1_score || 0);
    setPlayer2Score(match.player2_score || 0);
    setWinnerId(match.winner_id || null);
    setShowScoringModal(true);
  };

  const handleSubmitScore = async () => {
    if (!scoringMatch) return;

    // Determine winner based on scores
    let determinedWinner = winnerId;
    if (!determinedWinner) {
      if (player1Score > player2Score) {
        determinedWinner = scoringMatch.player1_id;
      } else if (player2Score > player1Score) {
        determinedWinner = scoringMatch.player2_id;
      }
      // If scores are equal, winner remains null (tie)
    }

    try {
      await handleUpdateMatchResult(scoringMatch.id, {
        player1_score: player1Score,
        player2_score: player2Score,
        winner_id: determinedWinner || 0
      });
      
      setShowScoringModal(false);
      setScoringMatch(null);
      setPlayer1Score(0);
      setPlayer2Score(0);
      setWinnerId(null);
    } catch (error) {
      console.error('Error submitting score:', error);
      toast.error('Failed to submit score');
    }
  };

  const handleCloseScoring = () => {
    setShowScoringModal(false);
    setScoringMatch(null);
    setPlayer1Score(0);
    setPlayer2Score(0);
    setWinnerId(null);
  };

  // Match play scoring functions

  const handleOpenMatchPlayScoring = async (match: Match) => {
    console.log('Opening match play scoring for match:', match);
    setScoringMatch(match);
    
    // Load player handicaps
    const player1 = tournamentParticipants.find(p => p.user_member_id === match.player1_id);
    const player2 = tournamentParticipants.find(p => p.user_member_id === match.player2_id);
    
    if (player1) {
      const handicap = Number(player1.sim_handicap || player1.handicap || 0);
      console.log('Player 1 handicap:', handicap, 'from fields:', { sim_handicap: player1.sim_handicap, handicap: player1.handicap });
      setPlayer1Handicap(handicap);
    }
    if (player2) {
      const handicap = Number(player2.sim_handicap || player2.handicap || 0);
      console.log('Player 2 handicap:', handicap, 'from fields:', { sim_handicap: player2.sim_handicap, handicap: player2.handicap });
      setPlayer2Handicap(handicap);
    }
    
    // Determine course based on players' clubs
    const matchCourse = getCourseForPlayers(match.player1_id, match.player2_id);
    setCurrentMatchCourse(matchCourse);
    
    console.log('Match course assignment:', matchCourse);
    console.log('Player 1 club:', player1?.club, 'Player 2 club:', player2?.club);
    
    // Load course data based on players' clubs
    const effectiveCourseId = matchCourse.courseId || tournamentCourseId;
    
    if (effectiveCourseId) {
      console.log('Loading course data for ID:', effectiveCourseId, 'matchCourseId:', matchCourse.courseId, 'tournamentCourseId:', tournamentCourseId);
      try {
        const response = await api.get(`/simulator-courses?id=${effectiveCourseId}`);
        const courses = response.data.courses || response.data;
        const course = Array.isArray(courses) ? courses[0] : courses;
        
        if (course && course.id) {
          console.log('Loaded course:', course.name, 'for platform:', matchCourse.platform);
          setSelectedCourse(effectiveCourseId);
          
          // Load hole indexes
          if (course.hole_indexes) {
            try {
              let indexes;
              if (Array.isArray(course.hole_indexes)) {
                indexes = course.hole_indexes;
              } else {
                indexes = JSON.parse(course.hole_indexes);
              }
              setHoleIndexes(indexes);
              console.log('Loaded hole indexes:', indexes);
            } catch (e) {
              console.error('Error parsing hole indexes:', e);
              setHoleIndexes([1, 2, 3, 4, 5, 6, 7, 8, 9, 10, 11, 12, 13, 14, 15, 16, 17, 18]);
            }
          } else {
            console.log('No hole indexes found, using default');
            setHoleIndexes([1, 2, 3, 4, 5, 6, 7, 8, 9, 10, 11, 12, 13, 14, 15, 16, 17, 18]);
          }
          
          // Load par values
          if (course.par_values) {
            try {
              // Check if par_values is already an array or needs parsing
              const parValues = Array.isArray(course.par_values) ? course.par_values : JSON.parse(course.par_values);
              setCourseParValues(parValues);
              console.log('Set par values:', parValues);
            } catch (e) {
              console.error('Error parsing par values:', e);
              console.log('Using default par values');
              setCourseParValues(new Array(18).fill(4));
            }
          } else {
            console.log('No par values found, using default');
            setCourseParValues(new Array(18).fill(4));
          }
        } else {
          console.error('Course not found. Response:', response.data);
          toast.error(`Course (ID: ${effectiveCourseId}) not found`);
        }
      } catch (error) {
        console.error('Error loading course:', error);
        toast.error('Failed to load course data');
      }
    } else {
      console.log('No tournament course ID available');
      toast.error('No tournament course selected');
    }
    
    // Initialize hole scores with existing data if available
    const parseHoleScores = (scoreData: any): number[] => {
      if (!scoreData) {
        return new Array(18).fill(0);
      }
      
      try {
        // If it's already an array, return it
        if (Array.isArray(scoreData)) {
          return scoreData.length === 18 ? scoreData : new Array(18).fill(0);
        }
        
        // If it's a string, try to parse it
        if (typeof scoreData === 'string') {
          // Clean the string - remove any extra characters
          const cleaned = scoreData.trim();
          
          // If it looks like an array string, try to parse it
          if (cleaned.startsWith('[') && cleaned.endsWith(']')) {
            const parsed = JSON.parse(cleaned);
            return Array.isArray(parsed) && parsed.length === 18 ? parsed : new Array(18).fill(0);
          }
          
          // If it's a comma-separated string, split and convert to numbers
          if (cleaned.includes(',')) {
            const scores = cleaned.split(',').map(s => parseInt(s.trim()) || 0);
            return scores.length === 18 ? scores : new Array(18).fill(0);
          }
        }
        
        return new Array(18).fill(0);
      } catch (e) {
        console.error('Error parsing hole scores:', e, 'Raw data:', scoreData);
        return new Array(18).fill(0);
      }
    };
    
    console.log('Loading existing scores - player1_hole_scores:', match.player1_hole_scores);
    console.log('Loading existing scores - player2_hole_scores:', match.player2_hole_scores);
    console.log('Loading existing scores - player1_net_hole_scores:', match.player1_net_hole_scores);
    console.log('Loading existing scores - player2_net_hole_scores:', match.player2_net_hole_scores);
    
    const player1Scores = parseHoleScores(match.player1_hole_scores);
    const player2Scores = parseHoleScores(match.player2_hole_scores);
    const player1NetScores = parseHoleScores(match.player1_net_hole_scores);
    const player2NetScores = parseHoleScores(match.player2_net_hole_scores);
    
    console.log('Parsed player1 scores:', player1Scores);
    console.log('Parsed player2 scores:', player2Scores);
    console.log('Parsed player1 net scores:', player1NetScores);
    console.log('Parsed player2 net scores:', player2NetScores);
    
    setPlayer1HoleScores(player1Scores);
    setPlayer2HoleScores(player2Scores);
    setPlayer1NetScores(player1NetScores);
    setPlayer2NetScores(player2NetScores);
    
    setShowMatchPlayScoring(true);
  };


  const calculateNetScore = (grossScore: number, handicap: number, holeIndex: number, opponentHandicap: number = 0): number => {
    // Use hole number (1-18) if holeIndex is invalid
    const actualHoleIndex = holeIndex > 0 ? holeIndex : 1;
    
    // Calculate the handicap differential (max 8 strokes)
    const rawDifferential = Math.abs(handicap - opponentHandicap);
    const handicapDifferential = Math.min(Math.round(rawDifferential), 8);
    
    // Determine who gets the strokes (higher handicap player)
    // Higher handicap = more strokes needed = worse player
    const higherHandicap = Math.max(handicap, opponentHandicap);
    const isHigherHandicapPlayer = handicap === higherHandicap;
    
    // Debug logging for stroke calculation
    console.log('Admin calculateNetScore debug:', {
      grossScore,
      handicap,
      opponentHandicap,
      holeIndex,
      actualHoleIndex,
      rawDifferential,
      handicapDifferential,
      higherHandicap,
      isHigherHandicapPlayer
    });
    
    // If this player is the higher handicap player, they get strokes
    if (isHigherHandicapPlayer) {
      // Calculate strokes for the higher handicap player (capped at 8)
      const handicapStrokes = Math.floor(handicapDifferential / 18) + (handicapDifferential % 18 >= actualHoleIndex ? 1 : 0);
      const netScore = Math.max(1, grossScore - handicapStrokes);
      console.log(`Higher handicap player gets ${handicapStrokes} strokes on hole ${actualHoleIndex}: ${grossScore} -> ${netScore}`);
      return netScore;
    } else {
      // This player is the lower handicap player (better player)
      // They don't get strokes, but their opponent does
      console.log(`Lower handicap player gets no strokes on hole ${actualHoleIndex}: ${grossScore}`);
      return grossScore;
    }
  };

  const calculateMatchResult = () => {
    let player1HolesWon = 0;
    let player2HolesWon = 0;
    
    for (let i = 0; i < 18; i++) {
      const p1Gross = player1HoleScores[i];
      const p2Gross = player2HoleScores[i];
      
      if (p1Gross === 0 || p2Gross === 0) continue; // Skip holes with no scores
      
      const p1Net = calculateNetScore(p1Gross, player1Handicap, holeIndexes[i] || 0, player2Handicap);
      const p2Net = calculateNetScore(p2Gross, player2Handicap, holeIndexes[i] || 0, player1Handicap);
      
      if (p1Net < p2Net) {
        player1HolesWon++;
      } else if (p2Net < p1Net) {
        player2HolesWon++;
      }
      // If equal, hole is halved
    }
    
    const netHoles = player1HolesWon - player2HolesWon;
    let winner = null;
    if (netHoles > 0) {
      winner = scoringMatch?.player1_id;
    } else if (netHoles < 0) {
      winner = scoringMatch?.player2_id;
    }
    
    return {
      player1HolesWon,
      player2HolesWon,
      player1HolesLost: player2HolesWon,
      player2HolesLost: player1HolesWon,
      player1NetHoles: netHoles,
      player2NetHoles: -netHoles,
      winner
    };
  };

  const handleSubmitMatchPlayScore = async () => {
    if (!scoringMatch || !selectedCourse) {
      toast.error('Please select a course');
      return;
    }

    const matchResult = calculateMatchResult();
    
    try {
      const response = await api.put(`/tournaments/${tournamentId}/championship-matches/${scoringMatch.id}/result`, {
        player1_hole_scores: JSON.stringify(player1HoleScores),
        player2_hole_scores: JSON.stringify(player2HoleScores),
        player1_net_hole_scores: JSON.stringify(player1NetScores),
        player2_net_hole_scores: JSON.stringify(player2NetScores),
        player1_holes_won: matchResult.player1HolesWon,
        player2_holes_won: matchResult.player2HolesWon,
        player1_holes_lost: matchResult.player1HolesLost,
        player2_holes_lost: matchResult.player2HolesLost,
        player1_net_holes: matchResult.player1NetHoles,
        player2_net_holes: matchResult.player2NetHoles,
        winner_id: matchResult.winner,
        course_id: selectedCourse,
        teebox: selectedTeebox,
        match_status: 'completed'
      });
      
      toast.success('Match play score submitted successfully');
      setShowMatchPlayScoring(false);
      setScoringMatch(null);
      setPlayer1HoleScores(new Array(18).fill(0));
      setPlayer2HoleScores(new Array(18).fill(0));
      setPlayer1Handicap(0);
      setPlayer2Handicap(0);
      setSelectedCourse(null);
      setSelectedTeebox('');
      setHoleIndexes([1, 2, 3, 4, 5, 6, 7, 8, 9, 10, 11, 12, 13, 14, 15, 16, 17, 18]);
      loadDashboardData();
      onDataRefresh();
    } catch (error) {
      console.error('Error submitting match play score:', error);
      toast.error('Failed to submit match play score');
    }
  };

  const handleCloseMatchPlayScoring = () => {
    setShowMatchPlayScoring(false);
    setScoringMatch(null);
    setPlayer1HoleScores(new Array(18).fill(0));
    setPlayer2HoleScores(new Array(18).fill(0));
    setPlayer1Handicap(0);
    setPlayer2Handicap(0);
    setSelectedCourse(null);
    setSelectedTeebox('');
    setHoleIndexes([]);
  };

  const handleOpenScorecard = (photoUrl: string, playerName: string) => {
    setSelectedScorecardUrl(photoUrl);
    setSelectedScorecardPlayer(playerName);
    setShowScorecardModal(true);
  };

  const handleCloseScorecard = () => {
    setShowScorecardModal(false);
    setSelectedScorecardUrl('');
    setSelectedScorecardPlayer('');
  };

  const handleDeleteMatch = async (matchId: number) => {
    if (!window.confirm('Are you sure you want to delete this match?')) {
      return;
    }

    try {
      await api.delete(`/tournaments/${tournamentId}/matches/${matchId}`);
      toast.success('Match deleted successfully');
      loadDashboardData();
      onDataRefresh();
    } catch (error) {
      console.error('Error deleting match:', error);
      toast.error('Failed to delete match');
    }
  };

  // Auto functions
  const handleAutoGroup = async () => {
    try {
      const response = await api.post(`/tournaments/${tournamentId}/auto-group-clubs`, {
        minParticipants: 4
      });

      toast.success(response.data.message);
      loadDashboardData();
      onDataRefresh();
    } catch (error) {
      console.error('Error auto-grouping clubs:', error);
      toast.error('Failed to auto-group clubs');
    }
  };

  const handleGenerateMatches = async () => {
    try {
      const response = await api.post(`/tournaments/${tournamentId}/generate-championship-matches`);
      toast.success(response.data.message);
      loadDashboardData();
      onDataRefresh();
    } catch (error) {
      console.error('Error generating matches:', error);
      toast.error('Failed to generate matches');
    }
  };

  const handleDetermineChampions = async () => {
    try {
      const response = await api.post(`/tournaments/${tournamentId}/determine-champions`);
      toast.success(response.data.message);
      loadDashboardData();
      onDataRefresh();
    } catch (error) {
      console.error('Error determining champions:', error);
      toast.error('Failed to determine champions');
    }
  };

  const handleManualChampionSelection = (groupName: string) => {
    setManualChampionGroup(groupName);
    setManualChampionUserId(null);
    setManualChampionNotes('');
    setShowManualChampionModal(true);
  };

  const handleSubmitManualChampion = async () => {
    if (!manualChampionUserId || !manualChampionGroup) {
      toast.error('Please select a player');
      return;
    }

    try {
      const response = await api.post(`/tournaments/${tournamentId}/manual-champion`, {
        group_name: manualChampionGroup,
        user_id: manualChampionUserId,
        notes: manualChampionNotes
      });
      
      toast.success('Champion manually set');
      setShowManualChampionModal(false);
      loadDashboardData();
      loadStandings(); // Refresh standings to show the manual selection
      onDataRefresh();
    } catch (error) {
      console.error('Error setting manual champion:', error);
      toast.error('Failed to set champion');
    }
  };

  const calculateTiebreakerPoints = (wins: number, losses: number, ties: number, holesWon: number, holesLost: number) => {
    // Note: This is a placeholder function. Actual tiebreaker points are calculated server-side
    // using traditional match play scoring (how many holes ahead when match was won)
    // For now, return 0 as this is just for display purposes
    return 0;
  };

  const getPositionIcon = (position: number) => {
    switch (position) {
      case 1:
        return <Trophy className="w-5 h-5 text-yellow-500" />;
      case 2:
        return <Medal className="w-5 h-5 text-gray-400" />;
      case 3:
        return <Medal className="w-5 h-5 text-amber-600" />;
      default:
        return <span className="text-sm font-semibold text-gray-500">{position}</span>;
    }
  };

  const getWinRate = (wins: number, total: number) => {
    if (total === 0) return '0%';
    return `${Math.round((wins / total) * 100)}%`;
  };

  // Course management helpers
  const handleOpenCourseModal = (round: number) => {
    setEditingRound(round);
    setSelectedCourseForRound(null);
    setTeeboxForRound('');
    setNotesForRound('');
    setShowCourseModal(true);
  };

  const handleSaveCourse = async () => {
    if (!editingRound || !selectedCourseForRound) {
      toast.error('Please select a course');
      return;
    }

    try {
      await api.put(`/tournaments/${tournamentId}/national-course`, {
        round: editingRound,
        course_name: selectedCourseForRound.name,
        course_id: selectedCourseForRound.id,
        teebox: teeboxForRound,
        notes: notesForRound
      });

      toast.success(`Course updated for round ${editingRound}`);
      setShowCourseModal(false);
      
      // Re-fetch tournament data to get the latest course selections
      const response = await api.get(`/tournaments/${tournamentId}`);
      setTournamentData(response.data);
    } catch (error) {
      console.error('Error saving course:', error);
      toast.error('Failed to save course selection');
    }
  };

  const getRoundCourse = (round: number) => {
    return {
      name: tournamentData[`round_${round}_course`],
      teebox: tournamentData[`round_${round}_teebox`],
      notes: tournamentData[`round_${round}_notes`]
    };
  };

  // Fetch tournament data for course info
  useEffect(() => {
    const fetchTournamentData = async () => {
      try {
        const response = await api.get(`/tournaments/${tournamentId}`);
        setTournamentData(response.data);
      } catch (error) {
        console.error('Error fetching tournament data:', error);
      }
    };
    
    fetchTournamentData();
  }, [tournamentId]);

  // Fetch available courses
  useEffect(() => {
    const fetchCourses = async () => {
      try {
        const response = await api.get('/simulator-courses?limit=3000');
        setAvailableCourses(response.data.courses || []);
      } catch (error) {
        console.error('Error fetching courses:', error);
      }
    };
    
    if (activeTab === 'bracket' && showCourseModal) {
      fetchCourses();
    }
  }, [activeTab, showCourseModal]);

  // Filter courses based on search
  useEffect(() => {
    if (courseSearchTerm.trim()) {
      const filtered = availableCourses.filter(course =>
        course.name.toLowerCase().includes(courseSearchTerm.toLowerCase()) ||
        (course.location && course.location.toLowerCase().includes(courseSearchTerm.toLowerCase()))
      ).slice(0, 20);
      setFilteredCourses(filtered);
    } else {
      setFilteredCourses([]);
    }
  }, [courseSearchTerm, availableCourses]);

  // Load standings when bracket or standings tab is opened
  useEffect(() => {
    if (activeTab === 'bracket' || activeTab === 'standings') {
      loadStandings();
    }
  }, [activeTab, tournamentId]);

  if (loading) {
    return (
      <div className="flex items-center justify-center p-8">
        <RefreshCw className="w-8 h-8 animate-spin text-blue-500" />
        <span className="ml-2 text-gray-600">Loading championship data...</span>
      </div>
    );
  }

  return (
    <div className="space-y-6">
      {/* Header */}
      <div className="bg-white rounded-lg shadow-sm border p-6">
        <div className="flex items-center justify-between">
          <div>
            <h2 className="text-2xl font-bold text-gray-900 flex items-center">
              <Trophy className="w-8 h-8 text-yellow-500 mr-3" />
              {tournamentName} - Championship Management
            </h2>
            <p className="text-gray-600 mt-1">Manage club groups, matches, and determine champions</p>
          </div>
          <button
            onClick={loadDashboardData}
            className="flex items-center px-4 py-2 bg-blue-500 text-white rounded-lg hover:bg-blue-600 transition-colors"
          >
            <RefreshCw className="w-4 h-4 mr-2" />
            Refresh Data
          </button>
        </div>
      </div>

      {/* Tab Navigation */}
      <div className="bg-white rounded-lg shadow-sm border">
        <div className="border-b border-gray-200">
          <nav className="flex space-x-8 px-6">
            {[
              { id: 'overview', label: 'Overview', icon: BarChart3 },
              { id: 'groups', label: 'Groups', icon: Users },
              { id: 'matches', label: 'Matches', icon: Play },
              { id: 'scoring', label: 'Scoring', icon: CheckCircle },
              { id: 'standings', label: 'Standings', icon: Trophy },
              { id: 'bracket', label: 'Bracket', icon: Crown }
            ].map(({ id, label, icon: Icon }) => (
              <button
                key={id}
                onClick={() => setActiveTab(id as any)}
                className={`flex items-center py-4 px-1 border-b-2 font-medium text-sm ${
                  activeTab === id
                    ? 'border-blue-500 text-blue-600'
                    : 'border-transparent text-gray-500 hover:text-gray-700 hover:border-gray-300'
                }`}
              >
                <Icon className="w-4 h-4 mr-2" />
                {label}
              </button>
            ))}
          </nav>
        </div>

        <div className="p-6">
          {/* Overview Tab */}
          {activeTab === 'overview' && (
            <div className="space-y-6">
              <div className="grid grid-cols-1 md:grid-cols-3 gap-6">
                <div className="bg-blue-50 rounded-lg p-6">
                  <div className="flex items-center">
                    <Users className="w-8 h-8 text-blue-500" />
                    <div className="ml-4">
                      <p className="text-sm font-medium text-blue-600">Total Participants</p>
                      <p className="text-2xl font-bold text-blue-900">{tournamentParticipants.length}</p>
                    </div>
                  </div>
                </div>
                <div className="bg-green-50 rounded-lg p-6">
                  <div className="flex items-center">
                    <Trophy className="w-8 h-8 text-green-500" />
                    <div className="ml-4">
                      <p className="text-sm font-medium text-green-600">Club Groups</p>
                      <p className="text-2xl font-bold text-green-900">{clubGroups.length}</p>
                    </div>
                  </div>
                </div>
                <div className="bg-purple-50 rounded-lg p-6">
                  <div className="flex items-center">
                    <Play className="w-8 h-8 text-purple-500" />
                    <div className="ml-4">
                      <p className="text-sm font-medium text-purple-600">Total Matches</p>
                      <p className="text-2xl font-bold text-purple-900">{matches.length}</p>
                    </div>
                  </div>
                </div>
              </div>

              <div className="bg-gray-50 rounded-lg p-6">
                <h3 className="text-lg font-semibold text-gray-900 mb-4">Quick Actions</h3>
                <div className="grid grid-cols-1 md:grid-cols-3 gap-4">
                  <button
                    onClick={handleAutoGroup}
                    className="flex items-center justify-center px-4 py-3 bg-blue-500 text-white rounded-lg hover:bg-blue-600 transition-colors"
                  >
                    <Settings className="w-4 h-4 mr-2" />
                    Auto-Group Clubs
                  </button>
                  <button
                    onClick={handleGenerateMatches}
                    className="flex items-center justify-center px-4 py-3 bg-green-500 text-white rounded-lg hover:bg-green-600 transition-colors"
                  >
                    <Play className="w-4 h-4 mr-2" />
                    Generate Matches
                  </button>
                  <button
                    onClick={handleDetermineChampions}
                    className="flex items-center justify-center px-4 py-3 bg-yellow-500 text-white rounded-lg hover:bg-yellow-600 transition-colors"
                  >
                    <Crown className="w-4 h-4 mr-2" />
                    Determine Champions
                  </button>
                </div>
              </div>
            </div>
          )}

          {/* Groups Tab */}
          {activeTab === 'groups' && (
            <div className="space-y-6">
              <div className="flex justify-between items-center">
                <h3 className="text-lg font-semibold text-gray-900">Club Groups</h3>
                <button
                  onClick={() => setShowCreateGroup(true)}
                  className="flex items-center px-4 py-2 bg-blue-500 text-white rounded-lg hover:bg-blue-600 transition-colors"
                >
                  <Plus className="w-4 h-4 mr-2" />
                  Create Group
                </button>
              </div>

              {/* Create Group Modal */}
              {showCreateGroup && (
                <div className="fixed inset-0 bg-black bg-opacity-50 flex items-center justify-center z-50">
                  <div className="bg-white rounded-lg p-6 w-full max-w-md">
                    <h4 className="text-lg font-semibold mb-4">Create New Group</h4>
                    <div className="space-y-4">
                      <div>
                        <label className="block text-sm font-medium text-gray-700 mb-2">Group Name</label>
                        <input
                          type="text"
                          value={newGroupName}
                          onChange={(e) => setNewGroupName(e.target.value)}
                          className="w-full px-3 py-2 border border-gray-300 rounded-lg focus:ring-2 focus:ring-blue-500 focus:border-blue-500"
                          placeholder="Enter group name"
                        />
                      </div>
                      <div>
                        <label className="block text-sm font-medium text-gray-700 mb-2">Select Participants</label>
                        <div className="max-h-40 overflow-y-auto border border-gray-300 rounded-lg p-2">
                          {getAvailableParticipants().length === 0 ? (
                            <div className="text-center py-4 text-gray-500">
                              <p>All participants have been assigned to groups</p>
                            </div>
                          ) : (
                            getAvailableParticipants().map(participant => (
                              <label key={participant.user_member_id} className="flex items-center p-2 hover:bg-gray-50">
                                <input
                                  type="checkbox"
                                  checked={selectedParticipants.includes(participant.user_member_id)}
                                  onChange={(e) => {
                                    if (e.target.checked) {
                                      setSelectedParticipants([...selectedParticipants, participant.user_member_id]);
                                    } else {
                                      setSelectedParticipants(selectedParticipants.filter(id => id !== participant.user_member_id));
                                    }
                                  }}
                                  className="mr-3"
                                />
                                <span className="text-sm">{participant.first_name} {participant.last_name} ({participant.club})</span>
                              </label>
                            ))
                          )}
                        </div>
                      </div>
                      <div className="flex justify-end space-x-3">
                        <button
                          onClick={() => {
                            setShowCreateGroup(false);
                            setNewGroupName('');
                            setSelectedParticipants([]);
                          }}
                          className="px-4 py-2 text-gray-600 hover:text-gray-800"
                        >
                          Cancel
                        </button>
                        <button
                          onClick={handleCreateGroup}
                          className="px-4 py-2 bg-blue-500 text-white rounded-lg hover:bg-blue-600"
                        >
                          Create Group
                        </button>
                      </div>
                    </div>
                  </div>
                </div>
              )}

              {/* Edit Group Modal */}
              {editingGroup && (
                <div className="fixed inset-0 bg-black bg-opacity-50 flex items-center justify-center z-50">
                  <div className="bg-white rounded-lg p-6 w-full max-w-md">
                    <h4 className="text-lg font-semibold mb-4">Edit Group: {editingGroup.group_name}</h4>
                    <div className="space-y-4">
                      <div>
                        <label className="block text-sm font-medium text-gray-700 mb-2">Group Name</label>
                        <input
                          type="text"
                          value={editingGroup.group_name}
                          onChange={(e) => setEditingGroup({...editingGroup, group_name: e.target.value})}
                          className="w-full px-3 py-2 border border-gray-300 rounded-lg focus:ring-2 focus:ring-blue-500 focus:border-blue-500"
                          placeholder="Enter group name"
                        />
                      </div>
                      <div>
                        <label className="block text-sm font-medium text-gray-700 mb-2">Select Participants</label>
                        <div className="max-h-40 overflow-y-auto border border-gray-300 rounded-lg p-2">
                          {(() => {
                            const availableParticipants = getAvailableParticipantsForEdit(editingGroup.id);
                            const currentGroupParticipants = tournamentParticipants.filter(p => 
                              editingGroup.user_ids?.includes(p.user_member_id)
                            );
                            
                            // Create a map to avoid duplicates - combine current group participants with available participants
                            const participantMap = new Map();
                            
                            // Add current group participants first
                            currentGroupParticipants.forEach(participant => {
                              participantMap.set(participant.user_member_id, {
                                ...participant,
                                isCurrentlyInGroup: true,
                                isAvailable: true
                              });
                            });
                            
                            // Add available participants (this won't duplicate current group participants)
                            availableParticipants.forEach(participant => {
                              if (!participantMap.has(participant.user_member_id)) {
                                participantMap.set(participant.user_member_id, {
                                  ...participant,
                                  isCurrentlyInGroup: false,
                                  isAvailable: true
                                });
                              }
                            });
                            
                            const allParticipants = Array.from(participantMap.values());
                            
                            return allParticipants.length === 0 ? (
                              <div className="text-center py-4 text-gray-500">
                                <p>No participants available</p>
                              </div>
                            ) : (
                              allParticipants.map(participant => {
                                return (
                                  <label key={participant.user_member_id} className={`flex items-center p-2 hover:bg-gray-50 ${!participant.isAvailable ? 'opacity-50' : ''}`}>
                                    <input
                                      type="checkbox"
                                      checked={selectedParticipants.includes(participant.user_member_id)}
                                      disabled={!participant.isAvailable}
                                      onChange={(e) => {
                                        if (e.target.checked) {
                                          setSelectedParticipants([...selectedParticipants, participant.user_member_id]);
                                        } else {
                                          setSelectedParticipants(selectedParticipants.filter(id => id !== participant.user_member_id));
                                        }
                                      }}
                                      className="mr-3"
                                    />
                                    <span className="text-sm">
                                      {participant.first_name} {participant.last_name} ({participant.club})
                                      {participant.isCurrentlyInGroup && <span className="text-blue-600 text-xs ml-1">(Current)</span>}
                                      {!participant.isAvailable && <span className="text-gray-400 text-xs ml-1">(Assigned to another group)</span>}
                                    </span>
                                  </label>
                                );
                              })
                            );
                          })()}
                        </div>
                      </div>
                      <div className="flex justify-end space-x-3">
                        <button
                          onClick={() => {
                            setEditingGroup(null);
                            setSelectedParticipants([]);
                          }}
                          className="px-4 py-2 text-gray-600 hover:text-gray-800"
                        >
                          Cancel
                        </button>
                        <button
                          onClick={handleUpdateGroup}
                          className="px-4 py-2 bg-blue-500 text-white rounded-lg hover:bg-blue-600"
                        >
                          Update Group
                        </button>
                      </div>
                    </div>
                  </div>
                </div>
              )}

              {/* Groups List */}
              <div className="space-y-4">
                {clubGroups && clubGroups.length > 0 ? clubGroups.map(group => (
                  <div key={group.id} className="bg-white border border-gray-200 rounded-lg p-4">
                    <div className="flex justify-between items-start">
                      <div className="flex-1">
                        <h4 className="text-lg font-semibold text-gray-900">{group.group_name}</h4>
                        <p className="text-sm text-gray-600">
                          {group.participating_clubs && group.participating_clubs.length > 0 ? group.participating_clubs.join(', ') : 'No clubs'} • {group.participant_count || 0} participants
                        </p>
                        <div className="mt-2">
                          <p className="text-sm font-medium text-gray-700">Participants:</p>
                          <div className="flex flex-wrap gap-2 mt-1">
                            {group.user_ids && group.user_ids.length > 0 ? group.user_ids.map(userId => {
                              const participant = tournamentParticipants.find(p => p.user_member_id === userId);
                              return participant ? (
                                <span key={userId} className="inline-flex items-center px-2 py-1 bg-gray-100 text-gray-800 text-xs rounded-full">
                                  {participant.first_name} {participant.last_name}
                                </span>
                              ) : null;
                            }) : (
                              <span className="text-gray-500 text-sm">No participants assigned</span>
                            )}
                          </div>
                        </div>
                      </div>
                      <div className="flex space-x-2">
                        <button
                          onClick={() => handleEditGroup(group)}
                          className="p-2 text-blue-600 hover:bg-blue-50 rounded-lg"
                        >
                          <Edit className="w-4 h-4" />
                        </button>
                        <button
                          onClick={() => handleDeleteGroup(group.id)}
                          className="p-2 text-red-600 hover:bg-red-50 rounded-lg"
                        >
                          <Trash2 className="w-4 h-4" />
                        </button>
                      </div>
                    </div>
                  </div>
                )) : (
                  <div className="text-center py-8 text-gray-500">
                    <Users className="w-12 h-12 mx-auto mb-4 text-gray-300" />
                    <p>No groups created yet</p>
                    <p className="text-sm">Click "Create Group" to get started</p>
                  </div>
                )}
              </div>
            </div>
          )}

          {/* Matches Tab */}
          {activeTab === 'matches' && (
            <div className="space-y-6">
              <div className="flex justify-between items-center">
                <div className="flex items-center space-x-4">
                  <h3 className="text-lg font-semibold text-gray-900">Championship Matches</h3>
                  {matches.length > 0 && (
                    <label className="flex items-center space-x-2 text-sm text-gray-600">
                      <input
                        type="checkbox"
                        checked={selectedMatches.length === matches.length && matches.length > 0}
                        onChange={handleSelectAllMatches}
                        className="w-4 h-4 text-blue-600 border-gray-300 rounded focus:ring-blue-500"
                      />
                      <span>Select All ({matches.length})</span>
                    </label>
                  )}
                </div>
                <div className="flex space-x-2">
                  <button
                    onClick={() => setShowCreateMatch(true)}
                    className="flex items-center px-4 py-2 bg-blue-500 text-white rounded-lg hover:bg-blue-600 transition-colors"
                  >
                    <Plus className="w-4 h-4 mr-2" />
                    Create Match
                  </button>
                  {selectedMatches.length > 0 && (
                    <button
                      onClick={handleBulkDelete}
                      className="flex items-center px-4 py-2 bg-red-500 text-white rounded-lg hover:bg-red-600 transition-colors"
                    >
                      <Trash2 className="w-4 h-4 mr-2" />
                      Delete Selected ({selectedMatches.length})
                    </button>
                  )}
                </div>
              </div>

              {/* Matches by Group */}
              {clubGroups && clubGroups.length > 0 ? clubGroups.map(group => {
                const groupMatches = matches && matches.length > 0 ? matches.filter(match => match.club_group === group.group_name) : [];
                return (
                  <div key={group.id} className="bg-white border border-gray-200 rounded-lg p-4">
                    <div className="flex justify-between items-center mb-4">
                      <h4 className="text-lg font-semibold text-gray-900">{group.group_name}</h4>
                      <button
                        onClick={() => {
                          setNewMatchGroupId(group.id);
                          setShowCreateMatch(true);
                        }}
                        className="flex items-center px-3 py-1 bg-blue-500 text-white text-sm rounded-lg hover:bg-blue-600"
                      >
                        <Plus className="w-4 h-4 mr-1" />
                        Add Match
                      </button>
                    </div>
                    
                    {groupMatches.length > 0 ? (
                      <div className="space-y-2">
                        {groupMatches.map(match => (
                          <div key={match.id} className="flex items-center justify-between p-3 bg-gray-50 rounded-lg">
                            <div className="flex items-center space-x-4">
                              <input
                                type="checkbox"
                                checked={selectedMatches.includes(match.id)}
                                onChange={() => handleSelectMatch(match.id)}
                                className="w-4 h-4 text-blue-600 border-gray-300 rounded focus:ring-blue-500"
                              />
                              <span className="text-sm font-medium text-gray-600">Match {match.match_number}</span>
                              <span className="text-sm">
                                {match.player1_name} vs {match.player2_name}
                              </span>
                              <span className={`px-2 py-1 text-xs rounded-full ${
                                match.match_status === 'completed' 
                                  ? 'bg-green-100 text-green-800' 
                                  : 'bg-yellow-100 text-yellow-800'
                              }`}>
                                {match.match_status}
                              </span>
                            </div>
                            <div className="flex space-x-2">
                              <button
                                onClick={() => handleEditMatch(match)}
                                className="p-1 text-blue-600 hover:bg-blue-50 rounded"
                                title="Edit Match"
                              >
                                <Edit className="w-4 h-4" />
                              </button>
                              <button
                                onClick={() => handleDeleteMatch(match.id)}
                                className="p-1 text-red-600 hover:bg-red-50 rounded"
                                title="Delete Match"
                              >
                                <Trash2 className="w-4 h-4" />
                              </button>
                            </div>
                          </div>
                        ))}
                      </div>
                    ) : (
                      <p className="text-gray-500 text-sm">No matches created yet</p>
                    )}
                  </div>
                );
              }) : (
                <div className="text-center py-8 text-gray-500">
                  <Play className="w-12 h-12 mx-auto mb-4 text-gray-300" />
                  <p>No groups created yet</p>
                  <p className="text-sm">Create groups first to manage matches</p>
                </div>
              )}
            </div>
          )}

          {/* Scoring Tab */}
          {activeTab === 'scoring' && (
            <div className="space-y-6">
              <div className="flex justify-between items-center">
                <h3 className="text-lg font-semibold text-gray-900">Match Scoring</h3>
                <p className="text-sm text-gray-600">Enter scores for completed matches</p>
              </div>

              {/* Matches by Group for Scoring */}
              {clubGroups && clubGroups.length > 0 ? clubGroups.map(group => {
                const groupMatches = matches && matches.length > 0 ? matches.filter(match => match.club_group === group.group_name) : [];
                
                return (
                  <div key={group.id} className="bg-white border border-gray-200 rounded-lg p-4">
                    <h4 className="text-lg font-semibold text-gray-900 mb-4">{group.group_name}</h4>
                    
                    {groupMatches.length > 0 ? (
                      <div className="space-y-3">
                        {groupMatches.map(match => (
                          <div key={match.id} className="flex items-center justify-between p-4 bg-gray-50 rounded-lg">
                            <div className="flex items-center space-x-4">
                              <span className="text-sm font-medium text-gray-600">Match {match.match_number}</span>
                              <div className="flex items-center space-x-2">
                                <span className="font-medium">{match.player1_name}</span>
                                <span className="text-gray-500">vs</span>
                                <span className="font-medium">{match.player2_name}</span>
                              </div>
                              <span className={`px-2 py-1 text-xs rounded-full ${
                                match.match_status === 'completed' 
                                  ? 'bg-green-100 text-green-800' 
                                  : 'bg-yellow-100 text-yellow-800'
                              }`}>
                                {match.match_status}
                              </span>
                              {match.match_status === 'completed' && (
                                <span className="text-sm text-gray-600">
                                  {match.player1_score} - {match.player2_score}
                                  {match.winner_id && (
                                    <span className="ml-2 font-medium">
                                      Winner: {match.winner_id === match.player1_id ? match.player1_name : match.player2_name}
                                    </span>
                                  )}
                                </span>
                              )}
                              {/* Scorecard Photos */}
                              {(() => {
                                console.log('Match scorecard photos:', {
                                  matchId: match.id,
                                  player1Photo: match.player1_scorecard_photo_url,
                                  player2Photo: match.player2_scorecard_photo_url,
                                  hasPhotos: !!(match.player1_scorecard_photo_url || match.player2_scorecard_photo_url)
                                });
                                return null;
                              })()}
                              {(match.player1_scorecard_photo_url || match.player2_scorecard_photo_url) && (
                                <div className="flex items-center space-x-2 mt-2">
                                  <span className="text-xs text-gray-500">Scorecard Photos:</span>
                                  {match.player1_scorecard_photo_url && (
                                    <button
                                      onClick={() => handleOpenScorecard(match.player1_scorecard_photo_url!, match.player1_name!)}
                                      className="flex items-center space-x-1 px-2 py-1 bg-blue-100 text-blue-700 text-xs rounded hover:bg-blue-200 transition-colors"
                                      title={`${match.player1_name}'s scorecard`}
                                    >
                                      <svg className="w-3 h-3" fill="none" stroke="currentColor" viewBox="0 0 24 24">
                                        <path strokeLinecap="round" strokeLinejoin="round" strokeWidth={2} d="M3 9a2 2 0 012-2h.93a2 2 0 001.664-.89l.812-1.22A2 2 0 0110.07 4h3.86a2 2 0 011.664.89l.812 1.22A2 2 0 0018.07 7H19a2 2 0 012 2v9a2 2 0 01-2 2H5a2 2 0 01-2-2V9z" />
                                        <path strokeLinecap="round" strokeLinejoin="round" strokeWidth={2} d="M15 13a3 3 0 11-6 0 3 3 0 016 0z" />
                                      </svg>
                                      <span>{match.player1_name}</span>
                                    </button>
                                  )}
                                  {match.player2_scorecard_photo_url && (
                                    <button
                                      onClick={() => handleOpenScorecard(match.player2_scorecard_photo_url!, match.player2_name!)}
                                      className="flex items-center space-x-1 px-2 py-1 bg-blue-100 text-blue-700 text-xs rounded hover:bg-blue-200 transition-colors"
                                      title={`${match.player2_name}'s scorecard`}
                                    >
                                      <svg className="w-3 h-3" fill="none" stroke="currentColor" viewBox="0 0 24 24">
                                        <path strokeLinecap="round" strokeLinejoin="round" strokeWidth={2} d="M3 9a2 2 0 012-2h.93a2 2 0 001.664-.89l.812-1.22A2 2 0 0110.07 4h3.86a2 2 0 011.664.89l.812 1.22A2 2 0 0018.07 7H19a2 2 0 012 2v9a2 2 0 01-2 2H5a2 2 0 01-2-2V9z" />
                                        <path strokeLinecap="round" strokeLinejoin="round" strokeWidth={2} d="M15 13a3 3 0 11-6 0 3 3 0 016 0z" />
                                      </svg>
                                      <span>{match.player2_name}</span>
                                    </button>
                                  )}
                                </div>
                              )}
                            </div>
                            <div className="flex space-x-2">
                              <button
                                onClick={() => handleOpenMatchPlayScoring(match)}
                                className="px-3 py-1 bg-green-500 text-white text-sm rounded-lg hover:bg-green-600"
                              >
                                {match.match_status === 'completed' ? 'Edit Match Play' : 'Enter Match Play'}
                              </button>
                            </div>
                          </div>
                        ))}
                      </div>
                    ) : (
                      <p className="text-gray-500 text-sm">No matches created yet</p>
                    )}
                  </div>
                );
              }) : (
                <div className="text-center py-8 text-gray-500">
                  <CheckCircle className="w-12 h-12 mx-auto mb-4 text-gray-300" />
                  <p>No groups created yet</p>
                  <p className="text-sm">Create groups and matches first to enter scores</p>
                </div>
              )}
            </div>
          )}

          {/* Standings Tab */}
          {activeTab === 'standings' && (
            <div className="space-y-6">
              <div className="flex justify-between items-center">
                <h3 className="text-lg font-semibold text-gray-900">Championship Standings</h3>
                <div className="flex space-x-3">
                  <button
                    onClick={loadStandings}
                    className="flex items-center px-4 py-2 bg-blue-500 text-white rounded-lg hover:bg-blue-600 transition-colors"
                  >
                    <RefreshCw className="w-4 h-4 mr-2" />
                    Refresh Standings
                  </button>
                <button
                  onClick={handleDetermineChampions}
                  className="flex items-center px-4 py-2 bg-yellow-500 text-white rounded-lg hover:bg-yellow-600 transition-colors"
                >
                  <Crown className="w-4 h-4 mr-2" />
                  Determine Champions
                </button>
                </div>
              </div>

              {standingsLoading ? (
                <div className="flex items-center justify-center py-8">
                  <RefreshCw className="w-8 h-8 animate-spin text-blue-500" />
                  <span className="ml-3 text-gray-600">Loading standings...</span>
                </div>
              ) : standings.length > 0 ? (
                <div className="space-y-6">
                  {standings.map((group) => (
                    <div key={group.group_id} className="bg-white rounded-xl shadow-sm border border-gray-200">
                      {/* Group Header */}
                      <div className="px-6 py-4 border-b border-gray-200 bg-gray-50 rounded-t-xl">
                        <div className="flex items-center justify-between">
                          <div className="flex items-center space-x-3">
                            <Award className="w-5 h-5 text-blue-500" />
                            <h4 className="text-lg font-semibold text-gray-900">{group.group_name}</h4>
                            <span className="text-sm text-gray-500">
                              ({group.participants.length} participants)
                            </span>
                          </div>
                          <button
                            onClick={() => handleManualChampionSelection(group.group_name)}
                            className="flex items-center px-3 py-1.5 bg-purple-500 text-white text-sm rounded-lg hover:bg-purple-600 transition-colors"
                            title="Manually select a group champion"
                          >
                            <Crown className="w-4 h-4 mr-1.5" />
                            Select Champion
                          </button>
                        </div>
                      </div>

                      {/* Desktop Table */}
                      <div className="hidden md:block overflow-x-auto">
                        <table className="w-full">
                        <thead className="bg-gray-50">
                          <tr>
                              <th className="px-6 py-3 text-left text-xs font-medium text-gray-500 uppercase tracking-wider">
                                Position
                              </th>
                              <th className="px-6 py-3 text-left text-xs font-medium text-gray-500 uppercase tracking-wider">
                                Player
                              </th>
                              <th className="px-6 py-3 text-left text-xs font-medium text-gray-500 uppercase tracking-wider">
                                Club
                              </th>
                              <th className="px-6 py-3 text-center text-xs font-medium text-gray-500 uppercase tracking-wider">
                                W-L-T
                              </th>
                              <th className="px-6 py-3 text-center text-xs font-medium text-gray-500 uppercase tracking-wider">
                                Win Rate
                              </th>
                              <th className="px-6 py-3 text-center text-xs font-medium text-gray-500 uppercase tracking-wider">
                                Holes Won
                              </th>
                              <th className="px-6 py-3 text-center text-xs font-medium text-gray-500 uppercase tracking-wider">
                                Net Holes
                              </th>
                              <th className="px-6 py-3 text-center text-xs font-medium text-gray-500 uppercase tracking-wider">
                                Tiebreaker
                              </th>
                          </tr>
                        </thead>
                          <tbody className="divide-y divide-gray-200">
                            {group.participants.map((participant: any, index: number) => (
                              <tr key={participant.user_id} className="hover:bg-gray-50">
                                <td className="px-6 py-4">
                                  <div className="flex items-center space-x-2">
                                    {getPositionIcon(index + 1)}
                                    <span className="text-sm font-medium text-gray-600">
                                      {index + 1}
                                    </span>
                                  </div>
                                </td>
                                <td className="px-6 py-4">
                                  <div className="flex items-center space-x-2">
                                    <span className="font-semibold text-gray-900">
                                  {participant.first_name} {participant.last_name}
                                    </span>
                                    {index === 0 && <Trophy className="w-4 h-4 text-yellow-500" />}
                                    {participant.manually_selected_champion && (
                                      <span className="px-2 py-0.5 bg-purple-100 text-purple-700 text-xs rounded-full">
                                        Manual
                                      </span>
                                    )}
                                  </div>
                                </td>
                                <td className="px-6 py-4">
                                  <span className="text-sm text-gray-600">{participant.club}</span>
                                </td>
                                <td className="px-6 py-4 text-center">
                                  <span className="text-sm font-medium text-gray-900">
                                    {participant.match_wins}-{participant.match_losses}-{participant.match_ties}
                                  </span>
                                </td>
                                <td className="px-6 py-4 text-center">
                                  <span className="text-sm font-medium text-gray-900">
                                    {getWinRate(participant.match_wins, participant.total_matches)}
                                  </span>
<<<<<<< HEAD
                                </td>
                                <td className="px-6 py-4 text-center">
                                  <span className="text-sm font-medium text-gray-900">
                                    {participant.total_holes_won}
                                  </span>
                                </td>
                                <td className="px-6 py-4 text-center">
                                  <span className={`text-sm font-medium ${
                                    participant.net_holes > 0 ? 'text-green-600' : 
                                    participant.net_holes < 0 ? 'text-red-600' : 'text-gray-900'
                                  }`}>
                                    {participant.net_holes > 0 ? '+' : ''}{participant.net_holes}
                                  </span>
                                </td>
                                <td className="px-6 py-4 text-center">
                                  <span className="text-sm font-medium text-gray-900">
=======
                                </td>
                                <td className="px-6 py-4 text-center">
                                  <span className="text-sm font-medium text-gray-900">
                                    {participant.total_holes_won}
                                  </span>
                                </td>
                                <td className="px-6 py-4 text-center">
                                  <span className={`text-sm font-medium ${
                                    participant.net_holes > 0 ? 'text-green-600' : 
                                    participant.net_holes < 0 ? 'text-red-600' : 'text-gray-900'
                                  }`}>
                                    {participant.net_holes > 0 ? '+' : ''}{participant.net_holes}
                                  </span>
                                </td>
                                <td className="px-6 py-4 text-center">
                                  <span className="text-sm font-medium text-gray-900">
>>>>>>> 104f2208
                                    {participant.tiebreaker_points}
                                  </span>
                                </td>
                              </tr>
                            ))}
                        </tbody>
                      </table>
                    </div>

                      {/* Mobile Cards */}
                      <div className="md:hidden space-y-3 p-4">
                        {group.participants.map((participant: any, index: number) => (
                          <div key={participant.user_id} className="bg-white border border-gray-200 rounded-lg p-4 hover:bg-gray-50">
                            <div className="flex items-center justify-between mb-3">
                              <div className="flex items-center space-x-3">
                                {getPositionIcon(index + 1)}
                                <div>
                                  <div className="flex items-center space-x-2">
                                    <span className="font-semibold text-gray-900">
                                      {participant.first_name} {participant.last_name}
                                    </span>
                                    {index === 0 && <Trophy className="w-4 h-4 text-yellow-500" />}
                                    {participant.manually_selected_champion && (
                                      <span className="px-2 py-0.5 bg-purple-100 text-purple-700 text-xs rounded-full">
                                        Manual
                                      </span>
                                    )}
                  </div>
                                  <div className="text-sm text-gray-600 mt-1">
                                    {participant.club}
                                  </div>
                                </div>
                              </div>
                              <div className="text-right">
                                <div className="text-sm font-medium text-gray-900">
                                  {participant.match_wins}-{participant.match_losses}-{participant.match_ties}
                                </div>
                                <div className="text-xs text-gray-500">
                                  {getWinRate(participant.match_wins, participant.total_matches)}
                                </div>
                              </div>
                            </div>
                            <div className="flex items-center justify-between pt-3 border-t border-gray-100">
                              <div className="text-sm text-gray-600">
                                Tiebreaker Points
                              </div>
                              <div className="text-sm font-medium text-gray-900">
                                {participant.tiebreaker_points}
                              </div>
                            </div>
                          </div>
                        ))}
                      </div>
                    </div>
                  ))}
                </div>
              ) : (
                <div className="text-center py-12 text-gray-500">
                  <Trophy className="w-16 h-16 mx-auto mb-4 text-gray-300" />
                  <p className="text-lg font-medium">No standings available</p>
                  <p className="text-sm">Click "Refresh Standings" to load data</p>
                </div>
              )}
            </div>
          )}

          {/* Bracket Tab */}
          {activeTab === 'bracket' && (
            <div className="space-y-6">
              <div className="flex justify-between items-center">
                <h3 className="text-lg font-semibold text-gray-900">National Championship Bracket</h3>
                <div className="flex space-x-3">
                  <button
                    onClick={async () => {
                      try {
                        const response = await api.post(`/tournaments/${tournamentId}/generate-national-bracket`);
                        toast.success(`Generated ${response.data.matches.length} Round 1 matches in database`);
                        await loadStandings();
                      } catch (error) {
                        console.error('Error generating bracket:', error);
                        toast.error('Failed to generate bracket matches');
                      }
                    }}
                    className="flex items-center px-4 py-2 bg-green-600 text-white rounded-lg hover:bg-green-700 transition-colors"
                  >
                    <Crown className="w-4 h-4 mr-2" />
                    Generate Bracket Matches
                  </button>
                  <button
                    onClick={async () => {
                      try {
                        const response = await api.get(`/tournaments/${tournamentId}/championship-standings`);
                        setStandings(response.data);
                        toast.success('Standings refreshed');
                      } catch (error) {
                        console.error('Error loading standings:', error);
                        toast.error('Failed to load standings');
                      }
                    }}
                    className="flex items-center px-4 py-2 bg-blue-500 text-white rounded-lg hover:bg-blue-600 transition-colors"
                  >
                    <RefreshCw className="w-4 h-4 mr-2" />
                    Refresh Standings
                  </button>
                </div>
              </div>

              {/* Course Selection for Rounds */}
              <div className="bg-white border border-gray-200 rounded-lg p-6">
                <div className="flex items-center justify-between mb-4">
                  <div className="flex items-center space-x-2">
                    <MapPin className="w-5 h-5 text-blue-500" />
                    <h4 className="text-md font-semibold text-gray-900">Round Courses</h4>
                  </div>
                </div>
                <div className="grid grid-cols-1 md:grid-cols-3 gap-4">
                  {[1, 2, 3].map((round) => {
                    const roundCourse = getRoundCourse(round);
                    return (
                      <button
                        key={round}
                        onClick={() => handleOpenCourseModal(round)}
                        className="text-left p-4 bg-gray-50 rounded-lg border border-gray-200 hover:border-blue-500 transition-colors group"
                      >
                        <div className="flex items-center justify-between mb-2">
                          <span className="text-xs font-medium text-gray-500">Round {round}</span>
                          <Edit className="w-4 h-4 text-gray-400 group-hover:text-blue-500" />
                        </div>
                        <div className="text-sm font-medium text-gray-900">
                          {roundCourse.name || 'Select course...'}
                        </div>
                        {roundCourse.teebox && (
                          <div className="text-xs text-gray-500 mt-1">
                            Teebox: {roundCourse.teebox}
                          </div>
                        )}
                        {roundCourse.notes && (
                          <div className="text-xs text-gray-500 mt-1 truncate">
                            {roundCourse.notes}
                          </div>
                        )}
                      </button>
                    );
                  })}
                </div>
              </div>

              {/* Group Champions Overview */}
              {standings.length > 0 && (
                <div className="bg-white border border-gray-200 rounded-lg p-6">
                  <h4 className="text-md font-semibold text-gray-900 mb-4">Group Champions</h4>
                  <div className="grid grid-cols-1 md:grid-cols-2 lg:grid-cols-3 gap-4">
                    {standings.map(group => {
                      const champion = group.participants && group.participants.length > 0 ? group.participants[0] : null;
                      return champion ? (
                        <div key={group.group_id} className="border border-gray-200 rounded-lg p-4 hover:bg-gray-50">
                          <div className="flex items-center justify-between mb-2">
                            <span className="text-xs font-medium text-gray-500">{group.group_name}</span>
                            <Crown className="w-4 h-4 text-yellow-500" />
                          </div>
                          <p className="font-semibold text-gray-900">
                            {champion.first_name} {champion.last_name}
                          </p>
                          <p className="text-sm text-gray-600">{champion.club}</p>
                          {champion.manually_selected_champion && (
                            <span className="inline-flex items-center mt-2 px-2 py-1 bg-purple-100 text-purple-700 text-xs rounded-full">
                              Manually Selected
                            </span>
                          )}
                        </div>
                      ) : null;
                    })}
                  </div>
            </div>
          )}

              {/* Interactive Bracket Display */}
              {bracketMatches.length > 0 && (
                <div className="space-y-6">
                  {/* Round 1 - Quarterfinals */}
                  <div className="bg-white border border-gray-200 rounded-lg p-6">
                    <h4 className="text-md font-semibold text-gray-900 mb-4">Round 1 - Quarterfinals</h4>
                    <div className="grid grid-cols-1 md:grid-cols-2 gap-4">
                      {bracketMatches.filter(m => m.round === 1).map((match) => (
                        <div key={`${match.round}-${match.match}`} className="border border-gray-200 rounded-lg overflow-hidden">
                          <div className="bg-blue-50 px-4 py-2 border-b border-gray-200 flex items-center justify-between">
                            <span className="text-xs font-medium text-blue-700">Match {match.match_number}</span>
                            <div className="flex items-center space-x-2">
                              <button
                                onClick={() => handleEditBracketMatch(match)}
                                className="text-xs px-2 py-1 bg-white text-blue-600 rounded hover:bg-blue-100 transition-colors"
                              >
                                <Edit className="w-3 h-3 inline mr-1" />
                                Edit
                              </button>
                              {match.winner && (
                                <button
                                  onClick={() => handleClearWinner(match.round, match.match)}
                                  className="text-xs px-2 py-1 bg-white text-red-600 rounded hover:bg-red-100 transition-colors"
                                  title="Clear Winner"
                                >
                                  <X className="w-3 h-3 inline" />
                                </button>
                              )}
                            </div>
                          </div>
                          <div className="p-4 space-y-2">
                            {/* Player 1 */}
                            <button
                              onClick={() => match.player1 && handleSelectWinner(match.round, match.match, match.player1)}
                              className={`w-full text-left p-3 rounded-lg border-2 transition-all ${
                                match.winner === match.player1?.user_id 
                                  ? 'border-green-500 bg-green-50' 
                                  : 'border-gray-200 hover:border-blue-300 hover:bg-blue-50'
                              } ${!match.player1 ? 'opacity-50' : ''}`}
                              disabled={!match.player1}
                            >
                              <div className="flex items-center justify-between">
                                <div className="flex-1">
                                  {match.player1 ? (
                                    <div>
                                      <p className="font-medium text-gray-900">
                                        {match.player1.first_name} {match.player1.last_name}
                                      </p>
                                      <p className="text-xs text-gray-600">{match.player1.club}</p>
                                    </div>
                                  ) : (
                                    <p className="text-sm text-gray-400">TBD</p>
                                  )}
                                </div>
                                {match.winner === match.player1?.user_id && (
                                  <Crown className="w-4 h-4 text-green-600" />
                                )}
                              </div>
                            </button>

                            <div className="text-center text-xs text-gray-400">vs</div>

                            {/* Player 2 */}
                            <button
                              onClick={() => match.player2 && handleSelectWinner(match.round, match.match, match.player2)}
                              className={`w-full text-left p-3 rounded-lg border-2 transition-all ${
                                match.winner === match.player2?.user_id 
                                  ? 'border-green-500 bg-green-50' 
                                  : 'border-gray-200 hover:border-blue-300 hover:bg-blue-50'
                              } ${!match.player2 ? 'opacity-50' : ''}`}
                              disabled={!match.player2}
                            >
                              <div className="flex items-center justify-between">
                                <div className="flex-1">
                                  {match.player2 ? (
                                    <div>
                                      <p className="font-medium text-gray-900">
                                        {match.player2.first_name} {match.player2.last_name}
                                      </p>
                                      <p className="text-xs text-gray-600">{match.player2.club}</p>
                                    </div>
                                  ) : (
                                    <p className="text-sm text-gray-400">TBD</p>
                                  )}
                                </div>
                                {match.winner === match.player2?.user_id && (
                                  <Crown className="w-4 h-4 text-green-600" />
                                )}
                              </div>
                            </button>
                          </div>
                        </div>
                      ))}
                    </div>
                  </div>

                  {/* Round 2 - Semifinals */}
                  <div className="bg-white border border-gray-200 rounded-lg p-6">
                    <h4 className="text-md font-semibold text-gray-900 mb-4">Round 2 - Semifinals</h4>
                    <div className="grid grid-cols-1 md:grid-cols-2 gap-4">
                      {bracketMatches.filter(m => m.round === 2).map((match) => (
                        <div key={`${match.round}-${match.match}`} className="border border-gray-200 rounded-lg overflow-hidden">
                          <div className="bg-purple-50 px-4 py-2 border-b border-gray-200 flex items-center justify-between">
                            <span className="text-xs font-medium text-purple-700">Semifinal {match.match_number - 4}</span>
                            <div className="flex items-center space-x-2">
<<<<<<< HEAD
=======
                              <button
                                onClick={() => handleEditBracketMatch(match)}
                                className="text-xs px-2 py-1 bg-white text-blue-600 rounded hover:bg-blue-100 transition-colors"
                              >
                                <Edit className="w-3 h-3 inline mr-1" />
                                Edit
                              </button>
>>>>>>> 104f2208
                              {match.winner && (
                                <button
                                  onClick={() => handleClearWinner(match.round, match.match)}
                                  className="text-xs px-2 py-1 bg-white text-red-600 rounded hover:bg-red-100 transition-colors"
                                  title="Clear Winner"
                                >
                                  <X className="w-3 h-3 inline" />
                                </button>
                              )}
                            </div>
                          </div>
                          <div className="p-4 space-y-2">
                            {/* Player 1 */}
                            <button
                              onClick={() => match.player1 && handleSelectWinner(match.round, match.match, match.player1)}
                              className={`w-full text-left p-3 rounded-lg border-2 transition-all ${
                                match.winner === match.player1?.user_id 
                                  ? 'border-green-500 bg-green-50' 
                                  : 'border-gray-200 hover:border-blue-300 hover:bg-blue-50'
                              } ${!match.player1 ? 'opacity-50' : ''}`}
                              disabled={!match.player1}
                            >
                              <div className="flex items-center justify-between">
                                <div className="flex-1">
                                  {match.player1 ? (
                                    <div>
                                      <p className="font-medium text-gray-900">
                                        {match.player1.first_name} {match.player1.last_name}
                                      </p>
                                      <p className="text-xs text-gray-600">{match.player1.club}</p>
                                    </div>
                                  ) : (
                                    <p className="text-sm text-gray-400">TBD</p>
                                  )}
                                </div>
                                {match.winner === match.player1?.user_id && (
                                  <Crown className="w-4 h-4 text-green-600" />
                                )}
                              </div>
                            </button>

                            <div className="text-center text-xs text-gray-400">vs</div>

                            {/* Player 2 */}
                            <button
                              onClick={() => match.player2 && handleSelectWinner(match.round, match.match, match.player2)}
                              className={`w-full text-left p-3 rounded-lg border-2 transition-all ${
                                match.winner === match.player2?.user_id 
                                  ? 'border-green-500 bg-green-50' 
                                  : 'border-gray-200 hover:border-blue-300 hover:bg-blue-50'
                              } ${!match.player2 ? 'opacity-50' : ''}`}
                              disabled={!match.player2}
                            >
                              <div className="flex items-center justify-between">
                                <div className="flex-1">
                                  {match.player2 ? (
                                    <div>
                                      <p className="font-medium text-gray-900">
                                        {match.player2.first_name} {match.player2.last_name}
                                      </p>
                                      <p className="text-xs text-gray-600">{match.player2.club}</p>
                                    </div>
                                  ) : (
                                    <p className="text-sm text-gray-400">TBD</p>
                                  )}
                                </div>
                                {match.winner === match.player2?.user_id && (
                                  <Crown className="w-4 h-4 text-green-600" />
                                )}
                              </div>
                            </button>
                          </div>
                        </div>
                      ))}
                    </div>
                  </div>

                  {/* Round 3 - Championship */}
                  <div className="bg-white border border-gray-200 rounded-lg p-6">
                    <h4 className="text-md font-semibold text-gray-900 mb-4">Round 3 - Championship</h4>
                    <div className="max-w-md mx-auto">
                      {bracketMatches.filter(m => m.round === 3).map((match) => (
                        <div key={`${match.round}-${match.match}`} className="border-2 border-yellow-300 bg-yellow-50 rounded-lg overflow-hidden">
                          <div className="bg-yellow-100 px-4 py-3 border-b-2 border-yellow-300 flex items-center justify-between">
                            <div className="flex items-center space-x-2 flex-1">
                              <Trophy className="w-5 h-5 text-yellow-600" />
                              <span className="text-sm font-semibold text-yellow-800">Championship</span>
                            </div>
<<<<<<< HEAD
                            {match.winner && (
                              <button
                                onClick={() => handleClearWinner(match.round, match.match)}
                                className="text-xs px-2 py-1 bg-white text-red-600 rounded hover:bg-red-100 transition-colors"
                                title="Clear Winner"
                              >
                                <X className="w-3 h-3 inline" />
                              </button>
                            )}
=======
                            <div className="flex items-center space-x-2">
                              <button
                                onClick={() => handleEditBracketMatch(match)}
                                className="text-xs px-2 py-1 bg-white text-blue-600 rounded hover:bg-blue-100 transition-colors"
                              >
                                <Edit className="w-3 h-3 inline mr-1" />
                                Edit
                              </button>
                              {match.winner && (
                                <button
                                  onClick={() => handleClearWinner(match.round, match.match)}
                                  className="text-xs px-2 py-1 bg-white text-red-600 rounded hover:bg-red-100 transition-colors"
                                  title="Clear Winner"
                                >
                                  <X className="w-3 h-3 inline" />
                                </button>
                              )}
                            </div>
>>>>>>> 104f2208
                          </div>
                          <div className="p-6 space-y-3">
                            {/* Player 1 */}
                            <button
                              onClick={() => match.player1 && handleSelectWinner(match.round, match.match, match.player1)}
                              className={`w-full text-left p-4 rounded-lg border-2 transition-all ${
                                match.winner === match.player1?.user_id 
                                  ? 'border-green-500 bg-green-100' 
                                  : 'border-yellow-200 hover:border-yellow-400 hover:bg-yellow-100'
                              } ${!match.player1 ? 'opacity-50' : ''}`}
                              disabled={!match.player1}
                            >
                              <div className="flex items-center justify-between">
                                <div className="flex-1">
                                  {match.player1 ? (
                                    <div>
                                      <p className="font-semibold text-gray-900">
                                        {match.player1.first_name} {match.player1.last_name}
                                      </p>
                                      <p className="text-sm text-gray-600">{match.player1.club}</p>
                                    </div>
                                  ) : (
                                    <p className="text-sm text-gray-400">TBD</p>
                                  )}
                                </div>
                                {match.winner === match.player1?.user_id && (
                                  <Trophy className="w-6 h-6 text-green-600" />
                                )}
                              </div>
                            </button>

                            <div className="text-center text-sm font-semibold text-yellow-700">vs</div>

                            {/* Player 2 */}
                            <button
                              onClick={() => match.player2 && handleSelectWinner(match.round, match.match, match.player2)}
                              className={`w-full text-left p-4 rounded-lg border-2 transition-all ${
                                match.winner === match.player2?.user_id 
                                  ? 'border-green-500 bg-green-100' 
                                  : 'border-yellow-200 hover:border-yellow-400 hover:bg-yellow-100'
                              } ${!match.player2 ? 'opacity-50' : ''}`}
                              disabled={!match.player2}
                            >
                              <div className="flex items-center justify-between">
                                <div className="flex-1">
                                  {match.player2 ? (
                                    <div>
                                      <p className="font-semibold text-gray-900">
                                        {match.player2.first_name} {match.player2.last_name}
                                      </p>
                                      <p className="text-sm text-gray-600">{match.player2.club}</p>
                                    </div>
                                  ) : (
                                    <p className="text-sm text-gray-400">TBD</p>
                                  )}
                                </div>
                                {match.winner === match.player2?.user_id && (
                                  <Trophy className="w-6 h-6 text-green-600" />
                                )}
                              </div>
                            </button>
                          </div>
                        </div>
                      ))}
                    </div>
                  </div>
                </div>
              )}

              {standings.length === 0 && (
                <div className="text-center py-12 text-gray-500">
                  <Crown className="w-16 h-16 mx-auto mb-4 text-gray-300" />
                  <p className="text-lg font-medium">No standings available</p>
                  <p className="text-sm">Click "Refresh Standings" to load bracket data</p>
                </div>
              )}
            </div>
          )}
        </div>
      </div>

      {/* Scoring Modal */}
      {showScoringModal && scoringMatch && (
        <div className="fixed inset-0 bg-black bg-opacity-50 flex items-center justify-center z-50">
          <div className="bg-white rounded-lg p-6 w-full max-w-md">
            <h4 className="text-lg font-semibold mb-4">Enter Match Score</h4>
            <div className="space-y-4">
              <div className="text-center">
                <p className="text-sm text-gray-600 mb-2">Match {scoringMatch.match_number}</p>
                <p className="font-medium">{scoringMatch.player1_name} vs {scoringMatch.player2_name}</p>
              </div>
              
              <div className="grid grid-cols-2 gap-4">
                <div>
                  <label className="block text-sm font-medium text-gray-700 mb-2">
                    {scoringMatch.player1_name} Score
                  </label>
                  <input
                    type="number"
                    min="0"
                    value={player1Score}
                    onChange={(e) => setPlayer1Score(parseInt(e.target.value) || 0)}
                    className="w-full px-3 py-2 border border-gray-300 rounded-lg focus:ring-2 focus:ring-blue-500 focus:border-blue-500"
                  />
                </div>
                <div>
                  <label className="block text-sm font-medium text-gray-700 mb-2">
                    {scoringMatch.player2_name} Score
                  </label>
                  <input
                    type="number"
                    min="0"
                    value={player2Score}
                    onChange={(e) => setPlayer2Score(parseInt(e.target.value) || 0)}
                    className="w-full px-3 py-2 border border-gray-300 rounded-lg focus:ring-2 focus:ring-blue-500 focus:border-blue-500"
                  />
                </div>
              </div>

              <div>
                <label className="block text-sm font-medium text-gray-700 mb-2">Winner (Optional)</label>
                <select
                  value={winnerId || ''}
                  onChange={(e) => setWinnerId(e.target.value ? parseInt(e.target.value) : null)}
                  className="w-full px-3 py-2 border border-gray-300 rounded-lg focus:ring-2 focus:ring-blue-500 focus:border-blue-500"
                >
                  <option value="">Auto-determine from scores</option>
                  <option value={scoringMatch.player1_id}>{scoringMatch.player1_name}</option>
                  <option value={scoringMatch.player2_id}>{scoringMatch.player2_name}</option>
                </select>
              </div>

              <div className="flex justify-end space-x-3">
                <button
                  onClick={handleCloseScoring}
                  className="px-4 py-2 text-gray-600 hover:text-gray-800"
                >
                  Cancel
                </button>
                <button
                  onClick={handleSubmitScore}
                  className="px-4 py-2 bg-blue-500 text-white rounded-lg hover:bg-blue-600"
                >
                  Submit Score
                </button>
              </div>
            </div>
          </div>
        </div>
      )}

      {/* Match Play Scoring Modal */}
      {showMatchPlayScoring && scoringMatch && (
        <div className="fixed inset-0 bg-black bg-opacity-50 flex items-center justify-center z-50 p-4">
          <div className="bg-white rounded-lg p-6 w-full max-w-6xl max-h-[90vh] overflow-y-auto">
            <h4 className="text-lg font-semibold mb-4">Match Play Scoring</h4>
            <div className="space-y-6">
              {/* Match Info */}
              <div className="text-center border-b pb-4">
                <p className="text-sm text-gray-600 mb-2">Match {scoringMatch.match_number}</p>
                <p className="font-medium text-lg">{scoringMatch.player1_name} vs {scoringMatch.player2_name}</p>
              </div>

              {/* Course Information */}
              <div className="grid grid-cols-1 md:grid-cols-3 gap-4">
                <div>
                  <label className="block text-sm font-medium text-gray-700 mb-2">Course</label>
                  <div className="w-full px-3 py-2 border border-gray-300 rounded-lg bg-gray-50 text-gray-800 font-medium">
                    {currentMatchCourse?.courseName || tournamentCourse || 'No course selected'}
                  </div>
                  <div className="text-xs text-green-600 mt-1 font-medium">
                    ✅ {currentMatchCourse ? `Assigned course (${currentMatchCourse.platform.toUpperCase()})` : 'Tournament course automatically loaded'}
                  </div>
                  {currentMatchCourse && (
                    <div className="text-xs text-blue-600 mt-1">
                      {currentMatchCourse.reason}
                    </div>
                  )}
                </div>
                <div>
                  <label className="block text-sm font-medium text-gray-700 mb-2">Teebox</label>
                  <input
                    type="text"
                    value={selectedTeebox}
                    onChange={(e) => setSelectedTeebox(e.target.value)}
                    placeholder="e.g., Blue, White, Red"
                    className="w-full px-3 py-2 border border-gray-300 rounded-lg focus:ring-2 focus:ring-green-500 focus:border-green-500"
                  />
                </div>
              </div>

              {/* Player Handicaps */}
              <div className="grid grid-cols-2 gap-4">
                <div>
                  <label className="block text-sm font-medium text-gray-700 mb-2">
                    {scoringMatch.player1_name} Handicap
                  </label>
                  <input
                    type="number"
                    step="0.1"
                    value={player1Handicap}
                    onChange={(e) => setPlayer1Handicap(parseFloat(e.target.value) || 0)}
                    className="w-full px-3 py-2 border border-gray-300 rounded-lg focus:ring-2 focus:ring-green-500 focus:border-green-500"
                  />
                </div>
                <div>
                  <label className="block text-sm font-medium text-gray-700 mb-2">
                    {scoringMatch.player2_name} Handicap
                  </label>
                  <input
                    type="number"
                    step="0.1"
                    value={player2Handicap}
                    onChange={(e) => setPlayer2Handicap(parseFloat(e.target.value) || 0)}
                    className="w-full px-3 py-2 border border-gray-300 rounded-lg focus:ring-2 focus:ring-green-500 focus:border-green-500"
                  />
                </div>
              </div>

              {/* Handicap Differential Display */}
              {player1Handicap !== 0 && player2Handicap !== 0 && (
                <div className="bg-blue-50 border border-blue-200 rounded-lg p-4">
                  <h4 className="text-sm font-semibold text-blue-800 mb-2">Handicap Differential</h4>
                  <div className="text-sm text-blue-700">
                    <p>Raw differential: {Math.abs(player1Handicap - player2Handicap).toFixed(1)} strokes</p>
                    <p className="font-medium">
                      Applied differential: {Math.min(Math.abs(player1Handicap - player2Handicap), 8).toFixed(1)} strokes (max 8)
                    </p>
                    <p className="text-xs text-blue-600 mt-1">
                      {player1Handicap > player2Handicap 
                        ? `${scoringMatch.player1_name} gets strokes on the ${Math.round(Math.min(Math.abs(player1Handicap - player2Handicap), 8))} hardest holes`
                        : player2Handicap > player1Handicap
                        ? `${scoringMatch.player2_name} gets strokes on the ${Math.round(Math.min(Math.abs(player1Handicap - player2Handicap), 8))} hardest holes`
                        : 'No strokes given - handicaps are equal'
                      }
                    </p>
                    {(player1Handicap < 0 || player2Handicap < 0) && (
                      <p className="text-xs text-purple-600 mt-2 font-medium">
                        💡 Negative handicaps (better than scratch) don't receive strokes - their opponents do
                      </p>
                    )}
                  </div>
                  
                  {/* Debug Information */}
                  <div className="mt-3 p-2 bg-yellow-50 border border-yellow-200 rounded text-xs">
                    <p className="font-semibold text-yellow-800">Debug Info:</p>
                    <p>Player 1 ({scoringMatch.player1_name}): {player1Handicap}</p>
                    <p>Player 2 ({scoringMatch.player2_name}): {player2Handicap}</p>
                    <p>Higher handicap: {player1Handicap > player2Handicap ? scoringMatch.player1_name : scoringMatch.player2_name}</p>
                    <p>Strokes to give: {Math.round(Math.min(Math.abs(player1Handicap - player2Handicap), 8))}</p>
                  </div>
                </div>
              )}

              {/* Hole-by-Hole Scoring */}
              <div className="space-y-4">
                <h5 className="text-md font-semibold">Hole-by-Hole Scoring</h5>
                <div className="overflow-x-auto">
                  <table className="w-full border-collapse border border-gray-300">
                    <thead>
                      <tr className="bg-gray-50">
                        <th className="border border-gray-300 px-2 py-1 text-xs">Hole</th>
                        <th className="border border-gray-300 px-2 py-1 text-xs">Index</th>
                        <th className="border border-gray-300 px-2 py-1 text-xs">Par</th>
                        <th className="border border-gray-300 px-2 py-1 text-xs">{scoringMatch.player1_name} Gross</th>
                        <th className="border border-gray-300 px-2 py-1 text-xs">{scoringMatch.player1_name} Net</th>
                        <th className="border border-gray-300 px-2 py-1 text-xs">{scoringMatch.player2_name} Gross</th>
                        <th className="border border-gray-300 px-2 py-1 text-xs">{scoringMatch.player2_name} Net</th>
                        <th className="border border-gray-300 px-2 py-1 text-xs">Winner</th>
                      </tr>
                    </thead>
                    <tbody>
                      {Array.from({ length: 18 }, (_, i) => {
                        const holeIndex = holeIndexes[i] || (i + 1);
                        const parValue = courseParValues[i] || 4;
                        const p1Gross = player1HoleScores[i] || 0;
                        const p2Gross = player2HoleScores[i] || 0;
                        // Use loaded net scores from database, or calculate if not available
                        const p1Net = player1NetScores[i] || (p1Gross > 0 ? calculateNetScore(p1Gross, player1Handicap, holeIndex, player2Handicap) : 0);
                        const p2Net = player2NetScores[i] || (p2Gross > 0 ? calculateNetScore(p2Gross, player2Handicap, holeIndex, player1Handicap) : 0);
                        const winner = p1Gross > 0 && p2Gross > 0 ? 
                          (p1Net < p2Net ? 'P1' : p2Net < p1Net ? 'P2' : 'H') : '';
                        
                        // Check which player gets strokes on this hole
                        const rawDifferential = Math.abs(player1Handicap - player2Handicap);
                        const handicapDifferential = Math.min(Math.round(rawDifferential), 8);
                        const p1GetsStrokes = player1Handicap > player2Handicap && handicapDifferential % 18 >= holeIndex;
                        const p2GetsStrokes = player2Handicap > player1Handicap && handicapDifferential % 18 >= holeIndex;
                        
                        // Debug logging for first few holes
                        if (i < 3) {
                          console.log(`Hole ${i + 1} stroke calculation:`, {
                            holeIndex,
                            player1Handicap,
                            player2Handicap,
                            rawDifferential,
                            handicapDifferential,
                            p1GetsStrokes,
                            p2GetsStrokes,
                            condition: `${handicapDifferential} % 18 >= ${holeIndex} = ${handicapDifferential % 18 >= holeIndex}`
                          });
                        }
                        
                        return (
                          <tr key={i} className={`${i % 2 === 0 ? 'bg-white' : 'bg-gray-50'} ${p1GetsStrokes ? 'bg-green-50' : ''} ${p2GetsStrokes ? 'bg-orange-50' : ''}`}>
                            <td className="border border-gray-300 px-2 py-1 text-center text-xs font-medium">
                              <div className="flex items-center justify-center">
                                {i + 1}
                                {p1GetsStrokes && <span className="ml-1 text-xs bg-green-100 text-green-800 px-1 py-0.5 rounded">P1</span>}
                                {p2GetsStrokes && <span className="ml-1 text-xs bg-orange-100 text-orange-800 px-1 py-0.5 rounded">P2</span>}
                              </div>
                            </td>
                            <td className="border border-gray-300 px-2 py-1 text-center text-xs">{holeIndex}</td>
                            <td className="border border-gray-300 px-2 py-1 text-center text-xs">{parValue}</td>
                            <td className="border border-gray-300 px-2 py-1">
                              <input
                                type="number"
                                min="1"
                                max="15"
                                value={p1Gross || ''}
                                onChange={(e) => {
                                  const newScores = [...player1HoleScores];
                                  newScores[i] = parseInt(e.target.value) || 0;
                                  setPlayer1HoleScores(newScores);
                                  
                                  // Recalculate net scores
                                  const newNetScores = [...player1NetScores];
                                  newNetScores[i] = newScores[i] > 0 ? calculateNetScore(newScores[i], player1Handicap, holeIndex, player2Handicap) : 0;
                                  setPlayer1NetScores(newNetScores);
                                }}
                                className="w-full px-1 py-1 text-xs border border-gray-300 rounded text-center"
                              />
                            </td>
                            <td className="border border-gray-300 px-2 py-1 text-center text-xs bg-gray-100">{p1Net || ''}</td>
                            <td className="border border-gray-300 px-2 py-1">
                              <input
                                type="number"
                                min="1"
                                max="15"
                                value={p2Gross || ''}
                                onChange={(e) => {
                                  const newScores = [...player2HoleScores];
                                  newScores[i] = parseInt(e.target.value) || 0;
                                  setPlayer2HoleScores(newScores);
                                  
                                  // Recalculate net scores
                                  const newNetScores = [...player2NetScores];
                                  newNetScores[i] = newScores[i] > 0 ? calculateNetScore(newScores[i], player2Handicap, holeIndex, player1Handicap) : 0;
                                  setPlayer2NetScores(newNetScores);
                                }}
                                className="w-full px-1 py-1 text-xs border border-gray-300 rounded text-center"
                              />
                            </td>
                            <td className="border border-gray-300 px-2 py-1 text-center text-xs bg-gray-100">{p2Net || ''}</td>
                            <td className="border border-gray-300 px-2 py-1 text-center text-xs font-medium">
                              {winner === 'P1' ? 'P1' : winner === 'P2' ? 'P2' : winner === 'H' ? 'H' : ''}
                            </td>
                          </tr>
                        );
                      })}
                    </tbody>
                  </table>
                </div>
              </div>

              {/* Match Result Summary */}
              <div className="bg-gray-50 p-4 rounded-lg">
                <h5 className="text-md font-semibold mb-2">Match Result</h5>
                <div className="grid grid-cols-2 gap-4 text-sm">
                  <div>
                    <p><strong>{scoringMatch.player1_name}:</strong> {calculateMatchResult().player1HolesWon} holes won</p>
                    <p><strong>Net Holes:</strong> {calculateMatchResult().player1NetHoles > 0 ? '+' : ''}{calculateMatchResult().player1NetHoles}</p>
                  </div>
                  <div>
                    <p><strong>{scoringMatch.player2_name}:</strong> {calculateMatchResult().player2HolesWon} holes won</p>
                    <p><strong>Net Holes:</strong> {calculateMatchResult().player2NetHoles > 0 ? '+' : ''}{calculateMatchResult().player2NetHoles}</p>
                  </div>
                </div>
                <div className="mt-2 text-center">
                  <p className="font-semibold">
                    {calculateMatchResult().winner ? 
                      `Winner: ${calculateMatchResult().winner === scoringMatch.player1_id ? scoringMatch.player1_name : scoringMatch.player2_name}` :
                      'Match Tied'
                    }
                  </p>
                </div>
              </div>

              {/* Action Buttons */}
              <div className="flex justify-end space-x-3">
                <button
                  onClick={handleCloseMatchPlayScoring}
                  className="px-4 py-2 text-gray-600 hover:text-gray-800"
                >
                  Cancel
                </button>
                <button
                  onClick={handleSubmitMatchPlayScore}
                  className="px-4 py-2 bg-green-500 text-white rounded-lg hover:bg-green-600"
                >
                  Submit Match Play Score
                </button>
              </div>
            </div>
          </div>
        </div>
      )}

      {/* Create Match Modal */}
      {showCreateMatch && (
        <div className="fixed inset-0 bg-black bg-opacity-50 flex items-center justify-center z-50">
          <div className="bg-white rounded-lg p-6 w-full max-w-md">
            <h4 className="text-lg font-semibold mb-4">Create New Match</h4>
            <div className="space-y-4">
              <div>
                <label className="block text-sm font-medium text-gray-700 mb-2">Group</label>
                <select
                  value={newMatchGroupId || ''}
                  onChange={(e) => setNewMatchGroupId(parseInt(e.target.value) || null)}
                  className="w-full px-3 py-2 border border-gray-300 rounded-lg focus:ring-2 focus:ring-blue-500 focus:border-blue-500"
                >
                  <option value="">Select a group</option>
                  {clubGroups.map(group => (
                    <option key={group.id} value={group.id}>{group.group_name}</option>
                  ))}
                </select>
              </div>
              
              {newMatchGroupId && (
                <>
                  <div>
                    <label className="block text-sm font-medium text-gray-700 mb-2">Player 1</label>
                    <select
                      value={newMatchPlayer1Id || ''}
                      onChange={(e) => setNewMatchPlayer1Id(parseInt(e.target.value) || null)}
                      className="w-full px-3 py-2 border border-gray-300 rounded-lg focus:ring-2 focus:ring-blue-500 focus:border-blue-500"
                    >
                      <option value="">Select Player 1</option>
                      {(() => {
                        const group = clubGroups.find(g => g.id === newMatchGroupId);
                        return group?.user_ids?.map(userId => {
                          const participant = tournamentParticipants.find(p => p.user_member_id === userId);
                          return participant ? (
                            <option key={userId} value={userId}>
                              {participant.first_name} {participant.last_name}
                            </option>
                          ) : null;
                        }).filter(Boolean);
                      })()}
                    </select>
                  </div>
                  
                  <div>
                    <label className="block text-sm font-medium text-gray-700 mb-2">Player 2</label>
                    <select
                      value={newMatchPlayer2Id || ''}
                      onChange={(e) => setNewMatchPlayer2Id(parseInt(e.target.value) || null)}
                      className="w-full px-3 py-2 border border-gray-300 rounded-lg focus:ring-2 focus:ring-blue-500 focus:border-blue-500"
                    >
                      <option value="">Select Player 2</option>
                      {(() => {
                        const group = clubGroups.find(g => g.id === newMatchGroupId);
                        return group?.user_ids?.map(userId => {
                          const participant = tournamentParticipants.find(p => p.user_member_id === userId);
                          return participant ? (
                            <option key={userId} value={userId}>
                              {participant.first_name} {participant.last_name}
                            </option>
                          ) : null;
                        }).filter(Boolean);
                      })()}
                    </select>
                  </div>
                </>
              )}

              <div className="flex justify-end space-x-3">
                <button
                  onClick={() => {
                    setShowCreateMatch(false);
                    setNewMatchGroupId(null);
                    setNewMatchPlayer1Id(null);
                    setNewMatchPlayer2Id(null);
                  }}
                  className="px-4 py-2 text-gray-600 hover:text-gray-800"
                >
                  Cancel
                </button>
                <button
                  onClick={handleCreateNewMatch}
                  className="px-4 py-2 bg-blue-500 text-white rounded-lg hover:bg-blue-600"
                >
                  Create Match
                </button>
              </div>
            </div>
          </div>
        </div>
      )}

      {/* Edit Match Modal */}
      {showEditMatchModal && editingMatch && (
        <div className="fixed inset-0 bg-black bg-opacity-50 flex items-center justify-center z-50">
          <div className="bg-white rounded-lg p-6 w-full max-w-md">
            <h4 className="text-lg font-semibold mb-4">Edit Match</h4>
            <div className="space-y-4">
              <div>
                <label className="block text-sm font-medium text-gray-700 mb-2">Player 1</label>
                <select
                  value={newMatchPlayer1Id || ''}
                  onChange={(e) => setNewMatchPlayer1Id(parseInt(e.target.value) || null)}
                  className="w-full px-3 py-2 border border-gray-300 rounded-lg focus:ring-2 focus:ring-blue-500 focus:border-blue-500"
                >
                  <option value="">Select Player 1</option>
                  {(() => {
                    const group = clubGroups.find(g => g.group_name === editingMatch.club_group);
                    return group?.user_ids?.map(userId => {
                      const participant = tournamentParticipants.find(p => p.user_member_id === userId);
                      return participant ? (
                        <option key={userId} value={userId}>
                          {participant.first_name} {participant.last_name}
                        </option>
                      ) : null;
                    }).filter(Boolean);
                  })()}
                </select>
              </div>
              
              <div>
                <label className="block text-sm font-medium text-gray-700 mb-2">Player 2</label>
                <select
                  value={newMatchPlayer2Id || ''}
                  onChange={(e) => setNewMatchPlayer2Id(parseInt(e.target.value) || null)}
                  className="w-full px-3 py-2 border border-gray-300 rounded-lg focus:ring-2 focus:ring-blue-500 focus:border-blue-500"
                >
                  <option value="">Select Player 2</option>
                  {(() => {
                    const group = clubGroups.find(g => g.group_name === editingMatch.club_group);
                    return group?.user_ids?.map(userId => {
                      const participant = tournamentParticipants.find(p => p.user_member_id === userId);
                      return participant ? (
                        <option key={userId} value={userId}>
                          {participant.first_name} {participant.last_name}
                        </option>
                      ) : null;
                    }).filter(Boolean);
                  })()}
                </select>
              </div>

              <div className="flex justify-end space-x-3">
                <button
                  onClick={() => {
                    setShowEditMatchModal(false);
                    setEditingMatch(null);
                    setNewMatchPlayer1Id(null);
                    setNewMatchPlayer2Id(null);
                  }}
                  className="px-4 py-2 text-gray-600 hover:text-gray-800"
                >
                  Cancel
                </button>
                <button
                  onClick={handleUpdateMatch}
                  className="px-4 py-2 bg-blue-500 text-white rounded-lg hover:bg-blue-600"
                >
                  Update Match
                </button>
              </div>
            </div>
          </div>
        </div>
      )}

      {/* Scorecard Photo Modal */}
      {showScorecardModal && (
        <div className="fixed inset-0 bg-black bg-opacity-50 flex items-center justify-center z-50 p-4">
          <div className="bg-white rounded-lg max-w-4xl max-h-[90vh] w-full overflow-hidden">
            <div className="flex items-center justify-between p-4 border-b">
              <h3 className="text-lg font-semibold">
                {selectedScorecardPlayer}'s Scorecard
              </h3>
              <button
                onClick={handleCloseScorecard}
                className="text-gray-400 hover:text-gray-600 transition-colors"
              >
                <svg className="w-6 h-6" fill="none" stroke="currentColor" viewBox="0 0 24 24">
                  <path strokeLinecap="round" strokeLinejoin="round" strokeWidth={2} d="M6 18L18 6M6 6l12 12" />
                </svg>
              </button>
            </div>
            <div className="p-4 overflow-y-auto max-h-[80vh]">
              <img 
                src={selectedScorecardUrl} 
                alt={`${selectedScorecardPlayer}'s scorecard`}
                className="w-full h-auto rounded-lg border border-gray-200"
              />
            </div>
            <div className="flex justify-end p-4 border-t bg-gray-50">
              <button
                onClick={() => window.open(selectedScorecardUrl, '_blank')}
                className="px-4 py-2 bg-blue-500 text-white rounded-lg hover:bg-blue-600 transition-colors"
              >
                Open in New Tab
              </button>
              <button
                onClick={handleCloseScorecard}
                className="ml-2 px-4 py-2 bg-gray-500 text-white rounded-lg hover:bg-gray-600 transition-colors"
              >
                Close
              </button>
            </div>
          </div>
        </div>
      )}

      {/* Course Selection Modal */}
      {showCourseModal && editingRound && (
        <div className="fixed inset-0 bg-black bg-opacity-50 flex items-center justify-center z-50 p-4">
          <div className="bg-white rounded-lg p-6 w-full max-w-2xl max-h-[90vh] overflow-y-auto">
            <h4 className="text-lg font-semibold mb-4">Select Course for Round {editingRound}</h4>
            
            <div className="space-y-4">
              {/* Course Search */}
              <div>
                <label className="block text-sm font-medium text-gray-700 mb-2">
                  Search Courses
                </label>
                <input
                  type="text"
                  value={courseSearchTerm}
                  onChange={(e) => setCourseSearchTerm(e.target.value)}
                  placeholder="Search by course name..."
                  className="w-full px-3 py-2 border border-gray-300 rounded-lg focus:ring-2 focus:ring-blue-500 focus:border-blue-500"
                />
              </div>

              {/* Course Selection */}
              {filteredCourses.length > 0 && (
                <div className="max-h-60 overflow-y-auto border border-gray-300 rounded-lg">
                  {filteredCourses.map((course) => (
                    <button
                      key={course.id}
                      onClick={() => {
                        setSelectedCourseForRound(course);
                        setCourseSearchTerm(course.name);
                      }}
                      className={`w-full text-left px-4 py-3 hover:bg-gray-50 border-b border-gray-200 last:border-b-0 ${
                        selectedCourseForRound?.id === course.id ? 'bg-blue-500 text-white' : ''
                      }`}
                    >
                      <div className="font-medium">{course.name}</div>
                      <div className="text-xs opacity-70 mt-1">
                        {course.location && `${course.location} • `}
                        {course.designer && course.designer}
                      </div>
                    </button>
                  ))}
                </div>
              )}

              {/* Teebox and Notes */}
              {selectedCourseForRound && (
                <div className="space-y-4 border-t pt-4 mt-4">
                  <div>
                    <label className="block text-sm font-medium text-gray-700 mb-2">
                      Teebox (Optional)
                    </label>
                    <input
                      type="text"
                      value={teeboxForRound}
                      onChange={(e) => setTeeboxForRound(e.target.value)}
                      placeholder="e.g., Blue, White, Red"
                      className="w-full px-3 py-2 border border-gray-300 rounded-lg focus:ring-2 focus:ring-blue-500 focus:border-blue-500"
                    />
                  </div>

                  <div>
                    <label className="block text-sm font-medium text-gray-700 mb-2">
                      Notes (Optional)
                    </label>
                    <textarea
                      value={notesForRound}
                      onChange={(e) => setNotesForRound(e.target.value)}
                      placeholder="Add any notes about this round's course..."
                      rows={3}
                      className="w-full px-3 py-2 border border-gray-300 rounded-lg focus:ring-2 focus:ring-blue-500 focus:border-blue-500"
                    />
                  </div>
                </div>
              )}

              {/* Action Buttons */}
              <div className="flex justify-end space-x-3 mt-6">
                <button
                  onClick={() => setShowCourseModal(false)}
                  className="px-4 py-2 text-gray-600 hover:text-gray-800"
                >
                  Cancel
                </button>
                <button
                  onClick={handleSaveCourse}
                  className="px-4 py-2 bg-blue-500 text-white rounded-lg hover:bg-blue-600"
                >
                  Save Course
                </button>
              </div>
            </div>
          </div>
        </div>
      )}

      {/* Winner Selection Confirmation Modal */}
      {selectedMatchForWinner && (
        <div className="fixed inset-0 bg-black bg-opacity-50 flex items-center justify-center z-50 p-4">
          <div className="bg-white rounded-lg p-6 w-full max-w-md">
            <h4 className="text-lg font-semibold text-gray-900 mb-4">
              Confirm Winner for Round {selectedMatchForWinner.round}, Match {selectedMatchForWinner.match}
            </h4>
            
            <div className="mb-6">
              {(() => {
                const match = bracketMatches.find(m => 
                  m.round === selectedMatchForWinner.round && m.match === selectedMatchForWinner.match
                );
                const winner = match?.player1?.user_id === selectedWinner ? match.player1 : match?.player2;
                return winner ? (
                  <div className="bg-green-50 border border-green-200 rounded-lg p-4">
                    <div className="flex items-center space-x-3">
                      <Crown className="w-6 h-6 text-green-600" />
                      <div>
                        <p className="font-semibold text-gray-900">
                          {winner.first_name} {winner.last_name}
                        </p>
                        <p className="text-sm text-gray-600">{winner.club}</p>
                      </div>
                    </div>
                  </div>
                ) : null;
              })()}
            </div>

            <div className="flex justify-end space-x-3">
              <button
                onClick={() => {
                  setSelectedMatchForWinner(null);
                  setSelectedWinner(null);
                }}
                className="px-4 py-2 text-gray-600 hover:text-gray-800"
              >
                Cancel
              </button>
              <button
                onClick={handleSaveWinner}
                className="px-4 py-2 bg-green-500 text-white rounded-lg hover:bg-green-600"
              >
                Confirm Winner
              </button>
            </div>
          </div>
        </div>
      )}

      {/* Edit Match Modal */}
      {showEditBracketMatchModal && editingBracketMatch && (
        <div className="fixed inset-0 bg-black bg-opacity-50 flex items-center justify-center z-50 p-4">
          <div className="bg-white rounded-lg p-6 w-full max-w-md">
            <h4 className="text-lg font-semibold text-gray-900 mb-4">
              Edit Match {editingBracketMatch.match_number} - Round {editingBracketMatch.round || 1}
            </h4>
            
            <EditMatchModalContent
              match={editingBracketMatch}
              availablePlayers={availablePlayersForMatch}
              onClose={() => {
                setShowEditBracketMatchModal(false);
                setEditingBracketMatch(null);
              }}
              onUpdate={handleUpdateBracketMatchPlayers}
            />
          </div>
        </div>
      )}

      {/* Manual Champion Selection Modal */}
      {showManualChampionModal && (
        <div className="fixed inset-0 bg-black bg-opacity-50 flex items-center justify-center z-50 p-4">
          <div className="bg-white rounded-lg p-6 w-full max-w-md">
            <h4 className="text-lg font-semibold text-gray-900 mb-4">
              Manually Select Champion for {manualChampionGroup}
            </h4>
            <div className="space-y-4">
              <div>
                <label className="block text-sm font-medium text-gray-700 mb-2">
                  Select Player to Make Champion
                </label>
                <select
                  value={manualChampionUserId || ''}
                  onChange={(e) => setManualChampionUserId(parseInt(e.target.value))}
                  className="w-full px-3 py-2 border border-gray-300 rounded-lg focus:ring-2 focus:ring-purple-500 focus:border-purple-500"
                >
                  <option value="">Select a player</option>
                  {clubGroups
                    .find(g => g.group_name === manualChampionGroup)
                    ?.user_ids
                    ?.map(userId => {
                      const participant = tournamentParticipants.find(p => p.user_member_id === userId);
                      return participant ? (
                        <option key={userId} value={userId}>
                          {participant.first_name} {participant.last_name} ({participant.club})
                        </option>
                      ) : null;
                    })
                    .filter(Boolean)}
                </select>
              </div>

              <div>
                <label className="block text-sm font-medium text-gray-700 mb-2">
                  Notes (Optional)
                </label>
                <textarea
                  value={manualChampionNotes}
                  onChange={(e) => setManualChampionNotes(e.target.value)}
                  placeholder="Add notes about why this champion was manually selected..."
                  className="w-full px-3 py-2 border border-gray-300 rounded-lg focus:ring-2 focus:ring-purple-500 focus:border-purple-500"
                  rows={3}
                />
              </div>

              <div className="flex justify-end space-x-3 mt-6">
                <button
                  onClick={() => {
                    setShowManualChampionModal(false);
                    setManualChampionGroup('');
                    setManualChampionUserId(null);
                    setManualChampionNotes('');
                  }}
                  className="px-4 py-2 text-gray-600 hover:text-gray-800"
                >
                  Cancel
                </button>
                <button
                  onClick={handleSubmitManualChampion}
                  className="px-4 py-2 bg-purple-500 text-white rounded-lg hover:bg-purple-600"
                >
                  Set Champion
                </button>
              </div>
            </div>
          </div>
        </div>
      )}
    </div>
  );
};

export default ChampionshipAdminDashboard;<|MERGE_RESOLUTION|>--- conflicted
+++ resolved
@@ -2303,7 +2303,6 @@
                                   <span className="text-sm font-medium text-gray-900">
                                     {getWinRate(participant.match_wins, participant.total_matches)}
                                   </span>
-<<<<<<< HEAD
                                 </td>
                                 <td className="px-6 py-4 text-center">
                                   <span className="text-sm font-medium text-gray-900">
@@ -2320,24 +2319,6 @@
                                 </td>
                                 <td className="px-6 py-4 text-center">
                                   <span className="text-sm font-medium text-gray-900">
-=======
-                                </td>
-                                <td className="px-6 py-4 text-center">
-                                  <span className="text-sm font-medium text-gray-900">
-                                    {participant.total_holes_won}
-                                  </span>
-                                </td>
-                                <td className="px-6 py-4 text-center">
-                                  <span className={`text-sm font-medium ${
-                                    participant.net_holes > 0 ? 'text-green-600' : 
-                                    participant.net_holes < 0 ? 'text-red-600' : 'text-gray-900'
-                                  }`}>
-                                    {participant.net_holes > 0 ? '+' : ''}{participant.net_holes}
-                                  </span>
-                                </td>
-                                <td className="px-6 py-4 text-center">
-                                  <span className="text-sm font-medium text-gray-900">
->>>>>>> 104f2208
                                     {participant.tiebreaker_points}
                                   </span>
                                 </td>
@@ -2619,8 +2600,6 @@
                           <div className="bg-purple-50 px-4 py-2 border-b border-gray-200 flex items-center justify-between">
                             <span className="text-xs font-medium text-purple-700">Semifinal {match.match_number - 4}</span>
                             <div className="flex items-center space-x-2">
-<<<<<<< HEAD
-=======
                               <button
                                 onClick={() => handleEditBracketMatch(match)}
                                 className="text-xs px-2 py-1 bg-white text-blue-600 rounded hover:bg-blue-100 transition-colors"
@@ -2628,7 +2607,6 @@
                                 <Edit className="w-3 h-3 inline mr-1" />
                                 Edit
                               </button>
->>>>>>> 104f2208
                               {match.winner && (
                                 <button
                                   onClick={() => handleClearWinner(match.round, match.match)}
@@ -2717,17 +2695,6 @@
                               <Trophy className="w-5 h-5 text-yellow-600" />
                               <span className="text-sm font-semibold text-yellow-800">Championship</span>
                             </div>
-<<<<<<< HEAD
-                            {match.winner && (
-                              <button
-                                onClick={() => handleClearWinner(match.round, match.match)}
-                                className="text-xs px-2 py-1 bg-white text-red-600 rounded hover:bg-red-100 transition-colors"
-                                title="Clear Winner"
-                              >
-                                <X className="w-3 h-3 inline" />
-                              </button>
-                            )}
-=======
                             <div className="flex items-center space-x-2">
                               <button
                                 onClick={() => handleEditBracketMatch(match)}
@@ -2746,7 +2713,6 @@
                                 </button>
                               )}
                             </div>
->>>>>>> 104f2208
                           </div>
                           <div className="p-6 space-y-3">
                             {/* Player 1 */}
