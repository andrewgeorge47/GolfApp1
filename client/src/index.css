--- conflicted
+++ resolved
@@ -3,22 +3,6 @@
 @tailwind utilities;
 
 :root {
-<<<<<<< HEAD
-  /* Brand Colors */
-  --color-brand-forest-green: #0f4429;
-  --color-brand-dark-green: #1a5f3c;
-  --color-brand-muted-green: #2d7a4f;
-  --color-brand-sage-green: #4a7c5f;
-  --color-brand-neon-green: #77dd3c;
-  --color-brand-lime-green: #9ef01a;
-  --color-brand-mint-green: #a3e0c4;
-  --color-brand-black: #1a1a1a;
-
-  /* Semantic Colors */
-  --color-success: #10b981;
-  --color-warning: #f59e0b;
-  --color-error: #ef4444;
-=======
   /* Brand Colors - Official Neighborhood National */
   --color-brand-black: #020c05;
   --color-brand-white: #ffffff;
@@ -31,7 +15,6 @@
   --color-success: #256a33;
   --color-warning: #f59e0b;
   --color-error: #6b0005;
->>>>>>> 104f2208
   --color-info: #3b82f6;
 
   /* Surfaces */
@@ -104,11 +87,7 @@
 
   .btn-primary {
     @apply bg-brand-dark-green text-white;
-<<<<<<< HEAD
-    @apply hover:bg-brand-forest-green hover:shadow-lg hover:scale-[1.02];
-=======
     @apply hover:bg-brand-muted-green hover:shadow-lg hover:scale-[1.02];
->>>>>>> 104f2208
     @apply active:scale-[0.98];
     @apply focus:ring-brand-neon-green;
   }
