--- conflicted
+++ resolved
@@ -1051,176 +1051,6 @@
   return api.get<{ club: string; matches: WeeklyMatch[] }>(`/club-pro/tournaments/${tournamentId}/weekly-matches${qs}`);
 };
 
-// ============================================================================
-// LEAGUE SCORING API FUNCTIONS
-// ============================================================================
-
-// League Matchup Interfaces
-export interface LeagueMatchup {
-  id: number;
-  league_id: number;
-  week_number: number;
-  division_id: number;
-  team1_id: number;
-  team1_name: string;
-  team2_id: number;
-  team2_name: string;
-  course_id: number;
-  course_name: string;
-  course_rating: number;
-  course_slope: number;
-  course_par: number;
-  hole_indexes: number[];
-  status: string;
-  winner_team_id: number;
-  team1_individual_net: number;
-  team2_individual_net: number;
-  team1_alternate_shot_net: number;
-  team2_alternate_shot_net: number;
-  team1_total_net: number;
-  team2_total_net: number;
-  team1_points: number;
-  team2_points: number;
-  match_date: string;
-  completed_at: string;
-  verified_at: string;
-  verified_by: number;
-}
-
-export interface WeeklyLineup {
-  id: number;
-  matchup_id: number;
-  team_id: number;
-  team_name: string;
-  player1_id: number;
-  player1_name: string;
-  player2_id: number;
-  player2_name: string;
-  player3_id: number;
-  player3_name: string;
-  player1_handicap: number;
-  player2_handicap: number;
-  player3_handicap: number;
-  week_number: number;
-  league_id: number;
-  is_locked: boolean;
-  submitted_at: string;
-  submitted_by: number;
-}
-
-export interface IndividualScore {
-  id: number;
-  matchup_id: number;
-  lineup_id: number;
-  team_id: number;
-  player_id: number;
-  assigned_holes: number[];
-  hole_scores: { [hole: string]: { gross: number; net: number; par: number; strokes_received: number } };
-  gross_total: number;
-  net_total: number;
-  player_handicap: number;
-  course_handicap: number;
-  submitted_at: string;
-}
-
-export interface AlternateShotScore {
-  id: number;
-  matchup_id: number;
-  lineup_id: number;
-  team_id: number;
-  hole_scores: { [hole: string]: { gross: number; net: number; par: number; strokes_received: number } };
-  gross_total: number;
-  net_total: number;
-  team_handicap: number;
-  team_course_handicap: number;
-  submitted_at: string;
-}
-
-// League Matchup API Functions
-export const getLeagueMatchups = (leagueId: number, params?: {
-  week_number?: number;
-  division_id?: number;
-  status?: string;
-}) => {
-  const queryParams = new URLSearchParams();
-  if (params?.week_number) queryParams.append('week_number', params.week_number.toString());
-  if (params?.division_id) queryParams.append('division_id', params.division_id.toString());
-  if (params?.status) queryParams.append('status', params.status);
-  
-  const queryString = queryParams.toString();
-  const url = `/api/leagues/${leagueId}/matchups${queryString ? `?${queryString}` : ''}`;
-  return api.get<LeagueMatchup[]>(url);
-};
-
-export const getMatchupScores = (matchupId: number) => {
-  return api.get<{
-    matchup: LeagueMatchup;
-    lineups: WeeklyLineup[];
-    individualScores: IndividualScore[];
-    alternateShotScores: AlternateShotScore[];
-  }>(`/api/matchups/${matchupId}/scores`);
-};
-
-export const submitIndividualScores = (matchupId: number, data: {
-  team_id: number;
-  player_id: number;
-  lineup_id: number;
-  assigned_holes: number[];
-  hole_scores: { [hole: string]: { gross: number; par: number } };
-  player_handicap: number;
-  course_handicap: number;
-}) => {
-  return api.post<IndividualScore>(`/api/matchups/${matchupId}/scores/individual`, data);
-};
-
-export const submitAlternateShotScores = (matchupId: number, data: {
-  team_id: number;
-  lineup_id: number;
-  hole_scores: { [hole: string]: { gross: number; par: number } };
-  team_handicap: number;
-  team_course_handicap: number;
-}) => {
-  return api.post<AlternateShotScore>(`/api/matchups/${matchupId}/scores/alternate-shot`, data);
-};
-
-export const updateIndividualScores = (matchupId: number, scoreId: number, data: {
-  hole_scores: { [hole: string]: { gross: number; par: number } };
-  player_handicap?: number;
-  course_handicap?: number;
-}) => {
-  return api.put<IndividualScore>(`/api/matchups/${matchupId}/scores/individual/${scoreId}`, data);
-};
-
-export const updateAlternateShotScores = (matchupId: number, scoreId: number, data: {
-  hole_scores: { [hole: string]: { gross: number; par: number } };
-  team_handicap?: number;
-  team_course_handicap?: number;
-}) => {
-  return api.put<AlternateShotScore>(`/api/matchups/${matchupId}/scores/alternate-shot/${scoreId}`, data);
-};
-
-export const verifyMatchupScores = (matchupId: number, data: {
-  action: 'approve' | 'dispute';
-  notes?: string;
-  reason?: string;
-  verified_by: number;
-}) => {
-  if (data.action === 'approve') {
-    return api.post(`/api/matchups/${matchupId}/verify`, data);
-  } else {
-    return api.post(`/api/matchups/${matchupId}/dispute`, data);
-  }
-};
-
-export const getMatchupLineups = (matchupId: number) => {
-  return api.get<WeeklyLineup[]>(`/api/matchups/${matchupId}/lineups`);
-};
-
-export const getTeamLineups = (teamId: number, leagueId?: number) => {
-  const params = leagueId ? `?league_id=${leagueId}` : '';
-  return api.get<WeeklyLineup[]>(`/api/teams/${teamId}/lineups${params}`);
-};
-
 export const getClubProPlayerTournaments = (club?: string) => {
   const params = club ? `?club=${encodeURIComponent(club)}` : '';
   return api.get<{ club: string; players: Array<{
@@ -1286,126 +1116,6 @@
   return api.get<AuditLogEntry[]>(`/admin/permission-audit-log?limit=${limit}`);
 };
 
-<<<<<<< HEAD
-// Player Availability API Functions
-export interface PlayerAvailability {
-  id: number;
-  team_id: number;
-  user_id: number;
-  league_id: number;
-  week_number: number;
-  is_available: boolean;
-  availability_notes: string;
-  created_at: string;
-  updated_at: string;
-}
-
-export interface TeamMemberAvailability {
-  member_id: number;
-  first_name: string;
-  last_name: string;
-  handicap: number;
-  role: 'captain' | 'member';
-  availability_status: 'available' | 'unavailable' | 'pending';
-  last_updated?: string;
-  notes?: string;
-}
-
-export interface WeekAvailability {
-  week_start_date: string;
-  week_end_date: string;
-  members: TeamMemberAvailability[];
-}
-
-// Submit player availability
-export const submitPlayerAvailability = (teamId: number, data: {
-  league_id: number;
-  week_number: number;
-  is_available: boolean;
-  availability_notes?: string;
-}) => api.post<PlayerAvailability>(`/teams/${teamId}/availability`, data);
-
-// Get team availability for a specific week
-export const getTeamAvailability = (teamId: number, weekNumber: number, leagueId: number) => {
-  return api.get<WeekAvailability>(`/teams/${teamId}/availability/week/${weekNumber}?league_id=${leagueId}`);
-};
-
-// Update player availability
-export const updatePlayerAvailability = (teamId: number, availabilityId: number, data: {
-  is_available: boolean;
-  availability_notes?: string;
-}) => api.put<PlayerAvailability>(`/teams/${teamId}/availability/${availabilityId}`, data);
-
-// Player Team View API Functions
-export interface TeamMember {
-  user_member_id: number;
-  first_name: string;
-  last_name: string;
-  email_address: string;
-  handicap: number;
-  is_captain: boolean;
-  phone?: string;
-}
-
-export interface UpcomingMatch {
-  id: number;
-  week_number: number;
-  week_start_date: string;
-  week_end_date: string;
-  opponent_name: string;
-  opponent_captain_name: string;
-  course_name?: string;
-  course_rating?: number;
-  course_slope?: number;
-  course_par?: number;
-  status: 'scheduled' | 'in_progress' | 'completed';
-  match_date?: string;
-}
-
-export interface TeamStats {
-  team_id: number;
-  wins: number;
-  losses: number;
-  ties: number;
-  total_points: number;
-  aggregate_net_total: number;
-  league_position: number;
-  total_teams: number;
-}
-
-export interface TeamData {
-  team: {
-    id: number;
-    name: string;
-    captain_id: number;
-    league_id: number;
-    division_id: number;
-    league_points: number;
-    aggregate_net_score: number;
-    created_at: string;
-  };
-  roster: TeamMember[];
-  upcomingMatches: UpcomingMatch[];
-  standings: TeamStats;
-}
-
-// Get user's teams
-export const getUserTeams = () => api.get<TeamData[]>('/user/teams');
-
-// Get team dashboard data
-export const getTeamDashboard = (teamId: number, leagueId: number) => {
-  return api.get<TeamData>(`/captain/team/${teamId}/dashboard?league_id=${leagueId}`);
-};
-
-// Get available weeks for a league
-export const getLeagueAvailableWeeks = (leagueId: number) => {
-  return api.get<Array<{
-    week_number: number;
-    week_start_date: string;
-    week_end_date: string;
-    is_current_week: boolean;
-  }>>(`/leagues/${leagueId}/available-weeks`);
-=======
 // ============================================================================
 // USER ROLE MANAGEMENT API
 // ============================================================================
@@ -2016,7 +1726,6 @@
       hio_jackpot_new_total: number;
     };
   }>(`/challenges/${challengeId}/finalize`, { payout_notes });
->>>>>>> 104f2208
 };
 
 export default api; 