/** @type {import('tailwindcss').Config} */
module.exports = {
  content: [
    "./src/**/*.{js,jsx,ts,tsx}",
  ],
  theme: {
    extend: {
      colors: {
<<<<<<< HEAD
        // Brand Colors - Extended
        'brand': {
          'forest-green': '#0f4429',      // Darker variant for depth
          'dark-green': '#1a5f3c',        // Primary brand color
          'muted-green': '#2d7a4f',       // Medium green
          'sage-green': '#4a7c5f',        // Background variant
          'neon-green': '#77dd3c',        // Accent/CTA
          'lime-green': '#9ef01a',        // Brighter accent
          'mint-green': '#a3e0c4',        // Light accent
          'black': '#1a1a1a'
        },

        // Semantic Colors
        'success': {
          DEFAULT: '#10b981',
          50: '#ecfdf5',
          100: '#d1fae5',
          500: '#10b981',
          600: '#059669',
          700: '#047857'
        },
=======
        // Brand Colors - Official Neighborhood National palette
        'brand': {
          'black': '#020c05',             // Official brand black (dark green-black)
          'white': '#ffffff',             // Official brand white
          'neon-green': '#77dd3c',        // Official neon green accent
          'dark-green': '#01422c',        // Official primary dark green
          'muted-green': '#255946',       // Official muted green
          'highlight-green': '#416d5c',   // Official highlight green
        },

        // Neutral Colors - Official Neighborhood National palette
        'neutral': {
          50: '#f5f7f8',
          100: '#eaeaea',
          200: '#d5d6d5',
          300: '#bfc1c0',
          400: '#aaacab',
          500: '#959896',
          600: '#808381',
          700: '#6a6e6c',
          800: '#555a57',
          900: '#404542',
          950: '#2f3331'
        },

        // System Colors - Official Neighborhood National palette
        'success': {
          DEFAULT: '#256a33',             // Official success green
          50: '#f0faf2',                  // Official success lightest
          200: '#a3d9b1',                 // Official success light border
          light: '#f0faf2',               // Official success light (alias)
          500: '#2d7a3e',                 // Official success medium
          600: '#256a33',                 // Official success standard (same as DEFAULT)
          700: '#1d5527',                 // Official success dark
        },
        'error': {
          DEFAULT: '#dc2626',             // Official error red (updated to brighter red)
          50: '#fef2f2',                  // Official error lightest
          light: '#ffeeeb',               // Official error light
          600: '#dc2626',                 // Official error standard
          700: '#b91c1c',                 // Official error dark
        },

        // Keep standard warning/info for UI flexibility
>>>>>>> 104f2208
        'warning': {
          DEFAULT: '#f59e0b',
          50: '#fffbeb',
          100: '#fef3c7',
          500: '#f59e0b',
          600: '#d97706',
          700: '#b45309'
        },
<<<<<<< HEAD
        'error': {
          DEFAULT: '#ef4444',
          50: '#fef2f2',
          100: '#fee2e2',
          500: '#ef4444',
          600: '#dc2626',
          700: '#b91c1c'
        },
=======
>>>>>>> 104f2208
        'info': {
          DEFAULT: '#3b82f6',
          50: '#eff6ff',
          100: '#dbeafe',
          500: '#3b82f6',
          600: '#2563eb',
          700: '#1d4ed8'
        },

<<<<<<< HEAD
        // Extended Gray Scale
=======
        // Extended Gray Scale (keep for Tailwind compatibility)
>>>>>>> 104f2208
        'gray': {
          50: '#f9fafb',
          100: '#f3f4f6',
          200: '#e5e7eb',
          300: '#d1d5db',
          400: '#9ca3af',
          500: '#6b7280',
          600: '#4b5563',
          700: '#374151',
          800: '#1f2937',
          900: '#111827'
        },

        // Golf-specific Colors
        'golf': {
          'fairway': '#2d7a4f',
          'rough': '#5a7c65',
          'sand': '#daa520',
          'water': '#1e40af',
          'flag': '#dc2626'
        }
      },

      // Typography
      fontFamily: {
        sans: ['Inter', 'system-ui', '-apple-system', 'BlinkMacSystemFont', 'Segoe UI', 'Roboto', 'sans-serif'],
        mono: ['JetBrains Mono', 'Courier New', 'monospace']
      },
      fontSize: {
        // Display sizes
        'display-xl': ['4.5rem', { lineHeight: '1.1', fontWeight: '700' }],
        'display-lg': ['3.75rem', { lineHeight: '1.1', fontWeight: '700' }],
        'display-md': ['3rem', { lineHeight: '1.2', fontWeight: '700' }],

        // Heading sizes
        'heading-xl': ['2.25rem', { lineHeight: '1.2', fontWeight: '700' }],
        'heading-lg': ['1.875rem', { lineHeight: '1.3', fontWeight: '600' }],
        'heading-md': ['1.5rem', { lineHeight: '1.3', fontWeight: '600' }],
        'heading-sm': ['1.25rem', { lineHeight: '1.4', fontWeight: '600' }],
        'heading-xs': ['1.125rem', { lineHeight: '1.4', fontWeight: '600' }],
      },

      // Spacing (extending default)
      spacing: {
        '18': '4.5rem',
        '88': '22rem',
        '100': '25rem',
        '112': '28rem',
        '128': '32rem'
      },

      // Shadows
      boxShadow: {
        'xs': '0 1px 2px 0 rgba(0, 0, 0, 0.05)',
        'green': '0 4px 14px 0 rgba(26, 95, 60, 0.15)',
        'neon': '0 0 20px 0 rgba(119, 221, 60, 0.3)',
        'focus': '0 0 0 3px rgba(119, 221, 60, 0.3)',
        'inner-sm': 'inset 0 1px 2px 0 rgba(0, 0, 0, 0.05)'
      },

      // Border Radius
      borderRadius: {
        '4xl': '2rem',
        '5xl': '2.5rem'
      },

      // Animation
      animation: {
        'shimmer': 'shimmer 2s infinite',
        'fade-in': 'fadeIn 0.3s ease-out',
        'slide-up': 'slideUp 0.3s ease-out',
        'slide-down': 'slideDown 0.3s ease-out',
        'slide-in-left': 'slideInLeft 0.3s ease-out',
        'slide-in-right': 'slideInRight 0.3s ease-out',
        'scale-in': 'scaleIn 0.2s ease-out',
<<<<<<< HEAD
        'bounce-subtle': 'bounceSubtle 0.5s ease-out'
=======
        'bounce-subtle': 'bounceSubtle 0.5s ease-out',
        'badge-pop': 'badgePop 0.5s cubic-bezier(0.68, -0.55, 0.265, 1.55)'
>>>>>>> 104f2208
      },
      keyframes: {
        shimmer: {
          '0%': { backgroundPosition: '-200% 0' },
          '100%': { backgroundPosition: '200% 0' }
        },
        fadeIn: {
          '0%': { opacity: '0' },
          '100%': { opacity: '1' }
        },
        slideUp: {
          '0%': { transform: 'translateY(10px)', opacity: '0' },
          '100%': { transform: 'translateY(0)', opacity: '1' }
        },
        slideDown: {
          '0%': { transform: 'translateY(-10px)', opacity: '0' },
          '100%': { transform: 'translateY(0)', opacity: '1' }
        },
        slideInLeft: {
          '0%': { transform: 'translateX(-100%)' },
          '100%': { transform: 'translateX(0)' }
        },
        slideInRight: {
          '0%': { transform: 'translateX(100%)' },
          '100%': { transform: 'translateX(0)' }
        },
        scaleIn: {
          '0%': { transform: 'scale(0.95)', opacity: '0' },
          '100%': { transform: 'scale(1)', opacity: '1' }
        },
        bounceSubtle: {
          '0%, 100%': { transform: 'translateY(0)' },
          '50%': { transform: 'translateY(-5px)' }
<<<<<<< HEAD
=======
        },
        badgePop: {
          '0%': { transform: 'scale(0)', opacity: '0' },
          '50%': { transform: 'scale(1.2)' },
          '100%': { transform: 'scale(1)', opacity: '1' }
>>>>>>> 104f2208
        }
      },

      // Transitions
      transitionDuration: {
        '400': '400ms',
        '600': '600ms'
      },
      transitionTimingFunction: {
        'bounce': 'cubic-bezier(0.68, -0.55, 0.265, 1.55)',
        'smooth': 'cubic-bezier(0.25, 0.46, 0.45, 0.94)'
      }
    },
  },
  plugins: [
    require('@tailwindcss/forms'),
  ],
} <|MERGE_RESOLUTION|>--- conflicted
+++ resolved
@@ -6,29 +6,6 @@
   theme: {
     extend: {
       colors: {
-<<<<<<< HEAD
-        // Brand Colors - Extended
-        'brand': {
-          'forest-green': '#0f4429',      // Darker variant for depth
-          'dark-green': '#1a5f3c',        // Primary brand color
-          'muted-green': '#2d7a4f',       // Medium green
-          'sage-green': '#4a7c5f',        // Background variant
-          'neon-green': '#77dd3c',        // Accent/CTA
-          'lime-green': '#9ef01a',        // Brighter accent
-          'mint-green': '#a3e0c4',        // Light accent
-          'black': '#1a1a1a'
-        },
-
-        // Semantic Colors
-        'success': {
-          DEFAULT: '#10b981',
-          50: '#ecfdf5',
-          100: '#d1fae5',
-          500: '#10b981',
-          600: '#059669',
-          700: '#047857'
-        },
-=======
         // Brand Colors - Official Neighborhood National palette
         'brand': {
           'black': '#020c05',             // Official brand black (dark green-black)
@@ -73,7 +50,6 @@
         },
 
         // Keep standard warning/info for UI flexibility
->>>>>>> 104f2208
         'warning': {
           DEFAULT: '#f59e0b',
           50: '#fffbeb',
@@ -82,17 +58,6 @@
           600: '#d97706',
           700: '#b45309'
         },
-<<<<<<< HEAD
-        'error': {
-          DEFAULT: '#ef4444',
-          50: '#fef2f2',
-          100: '#fee2e2',
-          500: '#ef4444',
-          600: '#dc2626',
-          700: '#b91c1c'
-        },
-=======
->>>>>>> 104f2208
         'info': {
           DEFAULT: '#3b82f6',
           50: '#eff6ff',
@@ -102,11 +67,7 @@
           700: '#1d4ed8'
         },
 
-<<<<<<< HEAD
-        // Extended Gray Scale
-=======
         // Extended Gray Scale (keep for Tailwind compatibility)
->>>>>>> 104f2208
         'gray': {
           50: '#f9fafb',
           100: '#f3f4f6',
@@ -182,12 +143,8 @@
         'slide-in-left': 'slideInLeft 0.3s ease-out',
         'slide-in-right': 'slideInRight 0.3s ease-out',
         'scale-in': 'scaleIn 0.2s ease-out',
-<<<<<<< HEAD
-        'bounce-subtle': 'bounceSubtle 0.5s ease-out'
-=======
         'bounce-subtle': 'bounceSubtle 0.5s ease-out',
         'badge-pop': 'badgePop 0.5s cubic-bezier(0.68, -0.55, 0.265, 1.55)'
->>>>>>> 104f2208
       },
       keyframes: {
         shimmer: {
@@ -221,14 +178,11 @@
         bounceSubtle: {
           '0%, 100%': { transform: 'translateY(0)' },
           '50%': { transform: 'translateY(-5px)' }
-<<<<<<< HEAD
-=======
         },
         badgePop: {
           '0%': { transform: 'scale(0)', opacity: '0' },
           '50%': { transform: 'scale(1.2)' },
           '100%': { transform: 'scale(1)', opacity: '1' }
->>>>>>> 104f2208
         }
       },
 
