--- conflicted
+++ resolved
@@ -62,11 +62,7 @@
     ]
   },
   "devDependencies": {
-<<<<<<< HEAD
     "@types/react-big-calendar": "^1.16.3",
-=======
-    "@types/react-big-calendar": "^1.16.2",
->>>>>>> cd66bff6
     "autoprefixer": "^10.4.21",
     "postcss": "^8.5.6",
     "tailwindcss": "^3.4.17"
